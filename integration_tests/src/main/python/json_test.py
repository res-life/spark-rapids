--- conflicted
+++ resolved
@@ -21,12 +21,7 @@
 from datetime import timezone
 from conftest import is_databricks_runtime
 from marks import approximate_float, allow_non_gpu, ignore_order
-<<<<<<< HEAD
 from spark_session import *
-=======
-from spark_session import with_cpu_session, with_gpu_session, is_before_spark_320, is_before_spark_330, is_before_spark_340, \
-    is_before_spark_341
->>>>>>> bdc45cb9
 
 json_supported_gens = [
     # Spark does not escape '\r' or '\n' even though it uses it to mark end of record
