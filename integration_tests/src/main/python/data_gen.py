--- conflicted
+++ resolved
@@ -24,10 +24,7 @@
 from spark_session import is_before_spark_340, with_cpu_session
 import sre_yield
 import struct
-<<<<<<< HEAD
-=======
 from conftest import skip_unless_precommit_tests,get_datagen_seed
->>>>>>> 960d69b5
 import time
 import os
 from functools import lru_cache
@@ -775,15 +772,7 @@
         # we cannot create a data frame from a nullable struct
         assert not data_gen.nullable
 
-<<<<<<< HEAD
-    data = gen_df_help(src, length, seed)
-=======
-    # Before we get too far we need to verify that we can run with timestamps
-    if src.contains_ts():
-        skip_if_not_utc()
-
     data = gen_df_help(src, length, seed_value)
->>>>>>> 960d69b5
 
     # We use `numSlices` to create an RDD with the specific number of partitions,
     # which is then turned into a dataframe. If not specified, it is `None` (default spark value)
@@ -830,20 +819,12 @@
     else:
         src = data_gen
 
-<<<<<<< HEAD
-    rand = random.Random(seed)
-=======
     if seed is None:
         seed_value = get_datagen_seed()
     else:
         seed_value = seed
 
-    # Before we get too far we need to verify that we can run with timestamps
-    if src.contains_ts():
-        skip_if_not_utc()
-
     rand = random.Random(seed_value)
->>>>>>> 960d69b5
     src.start(rand)
     return src
 
