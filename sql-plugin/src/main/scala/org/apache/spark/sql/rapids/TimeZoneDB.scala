/*
 * Copyright (c) 2023, NVIDIA CORPORATION.
 *
 * Licensed under the Apache License, Version 2.0 (the "License");
 * you may not use this file except in compliance with the License.
 * You may obtain a copy of the License at
 *
 *     http://www.apache.org/licenses/LICENSE-2.0
 *
 * Unless required by applicable law or agreed to in writing, software
 * distributed under the License is distributed on an "AS IS" BASIS,
 * WITHOUT WARRANTIES OR CONDITIONS OF ANY KIND, either express or implied.
 * See the License for the specific language governing permissions and
 * limitations under the License.
 */

package org.apache.spark.sql.rapids

import java.time.ZoneId

import ai.rapids.cudf.{ColumnVector, DType, HostColumnVector}
import com.nvidia.spark.rapids.Arm.withResource

import org.apache.spark.sql.catalyst.util.DateTimeUtils
import org.apache.spark.sql.internal.SQLConf

object TimeZoneDB {
<<<<<<< HEAD
  def isUTCTimezone(timezoneId: ZoneId): Boolean = {
    timezoneId.normalized() == GpuOverrides.UTC_TIMEZONE_ID
  }

  def isUTCTimezone(): Boolean = {
    val zoneId = DateTimeUtils.getZoneId(SQLConf.get.sessionLocalTimeZone)
    isUTCTimezone(zoneId.normalized())
  }

=======
>>>>>>> 9af612f8
  // Copied from Spark. Used to format time zone ID string with (+|-)h:mm and (+|-)hh:m
  def getZoneId(timezoneId: String): ZoneId = {
    val formattedZoneId = timezoneId
      // To support the (+|-)h:mm format because it was supported before Spark 3.0.
      .replaceFirst("(\\+|\\-)(\\d):", "$10$2:")
      // To support the (+|-)hh:m format because it was supported before Spark 3.0.
      .replaceFirst("(\\+|\\-)(\\d\\d):(\\d)$", "$1$2:0$3")
    DateTimeUtils.getZoneId(formattedZoneId)
  }

  // Support fixed offset or no transition rule case
  def isSupportedTimeZone(timezoneId: String): Boolean = {
    val rules = getZoneId(timezoneId).getRules
    rules.isFixedOffset || rules.getTransitionRules.isEmpty
  }

  def isSupportedTimezone(timezoneId: ZoneId): Boolean = {
    val rules = timezoneId.getRules
    rules.isFixedOffset || rules.getTransitionRules.isEmpty
  }

  def nonUTCTimezoneNotSupportedStr(exprName: String): String = {
    s"$exprName is not supported with timezone settings: (JVM:" +
      s" ${ZoneId.systemDefault()}, session: ${SQLConf.get.sessionLocalTimeZone})." +
      s" Set both of the timezones to UTC to enable $exprName support"
  }

  def timezoneNotSupportedStr(timezoneIdStr: String): String = {
    s"Timezone $timezoneIdStr is not supported yet. Only Non DST (daylight saving time) timezone" +
      s" is supported."
  }

  def cacheDatabase(): Unit = {}

  /**
   * Interpret a timestamp as a time in the given time zone,
   * and renders that time as a timestamp in UTC
   *
   */
  def fromTimestampToUtcTimestamp(
      inputVector: ColumnVector,
      currentTimeZone: ZoneId): ColumnVector = {
    assert(inputVector.getType == DType.TIMESTAMP_MICROSECONDS)
    val zoneStr = currentTimeZone.getId
    val rowCount = inputVector.getRowCount.toInt
    withResource(inputVector.copyToHost()) { input =>
      withResource(HostColumnVector.builder(DType.TIMESTAMP_MICROSECONDS, rowCount)) { builder =>
        var currRow = 0
        while (currRow < rowCount) {
          if (input.isNull(currRow)) {
            builder.appendNull()
          } else {
            val origin = input.getLong(currRow)
            // Spark implementation
            val dist = DateTimeUtils.toUTCTime(origin, zoneStr)
            builder.append(dist)
          }
          currRow += 1
        }
        withResource(builder.build()) { b =>
          b.copyToDevice()
        }
      }
    }
  }

  /**
   * Renders a timestamp in UTC time zone as a timestamp in `desiredTimeZone` time zone
   *
   * @param inputVector     UTC timestamp
   * @param desiredTimeZone desired time zone
   * @return timestamp in the `desiredTimeZone`
   */
  def fromUtcTimestampToTimestamp(
      inputVector: ColumnVector,
      desiredTimeZone: ZoneId): ColumnVector = {
    assert(inputVector.getType == DType.TIMESTAMP_MICROSECONDS)
    val zoneStr = desiredTimeZone.getId
    val rowCount = inputVector.getRowCount.toInt
    withResource(inputVector.copyToHost()) { input =>
      withResource(HostColumnVector.builder(DType.TIMESTAMP_MICROSECONDS, rowCount)) { builder =>
        var currRow = 0
        while (currRow < rowCount) {
          if(input.isNull(currRow)) {
            builder.appendNull()
          } else {
            val origin = input.getLong(currRow)
            // Spark implementation
            val dist = DateTimeUtils.fromUTCTime(origin, zoneStr)
            builder.append(dist)
          }
          currRow += 1
        }
        withResource(builder.build()) { b =>
          b.copyToDevice()
        }
      }
    }
  }

  /**
   * Converts timestamp to date since 1970-01-01 at the given zone ID.
   *
   * @return
   */
  def fromTimestampToDate(inputVector: ColumnVector, currentTimeZone: ZoneId): ColumnVector = {
    assert(inputVector.getType == DType.TIMESTAMP_MICROSECONDS)
    val rowCount = inputVector.getRowCount.toInt
    withResource(inputVector.copyToHost()) { input =>
      withResource(HostColumnVector.builder(DType.TIMESTAMP_DAYS, rowCount)) { builder =>
        var currRow = 0
        while (currRow < rowCount) {
          if (input.isNull(currRow)) {
            builder.appendNull()
          } else {
            val origin = input.getLong(currRow)
            // Spark implementation
            val dist = DateTimeUtils.microsToDays(origin, currentTimeZone)
            builder.append(dist)
          }
          currRow += 1
        }
        withResource(builder.build()) { b =>
          b.copyToDevice()
        }
      }
    }
  }

  /**
   * Converts date at the given zone ID to microseconds since 1970-01-01 00:00:00Z.
   *
   * @param inputVector     UTC timestamp
   * @param desiredTimeZone desired time zone
   * @return timestamp in the `desiredTimeZone`
   */
  def fromDateToTimestamp(inputVector: ColumnVector, desiredTimeZone: ZoneId): ColumnVector = {
    assert(inputVector.getType == DType.TIMESTAMP_DAYS)
    val rowCount = inputVector.getRowCount.toInt
    withResource(inputVector.copyToHost()) { input =>
      withResource(HostColumnVector.builder(DType.TIMESTAMP_MICROSECONDS, rowCount)) { builder =>
        var currRow = 0
        while (currRow < rowCount) {
          if (input.isNull(currRow)) {
            builder.appendNull()
          } else {
            val origin = input.getInt(currRow)
            // Spark implementation
            val dist = DateTimeUtils.daysToMicros(origin, desiredTimeZone)
            builder.append(dist)
          }
          currRow += 1
        }
        withResource(builder.build()) { b =>
          b.copyToDevice()
        }
      }
    }
  }
}<|MERGE_RESOLUTION|>--- conflicted
+++ resolved
@@ -25,18 +25,7 @@
 import org.apache.spark.sql.internal.SQLConf
 
 object TimeZoneDB {
-<<<<<<< HEAD
-  def isUTCTimezone(timezoneId: ZoneId): Boolean = {
-    timezoneId.normalized() == GpuOverrides.UTC_TIMEZONE_ID
-  }
 
-  def isUTCTimezone(): Boolean = {
-    val zoneId = DateTimeUtils.getZoneId(SQLConf.get.sessionLocalTimeZone)
-    isUTCTimezone(zoneId.normalized())
-  }
-
-=======
->>>>>>> 9af612f8
   // Copied from Spark. Used to format time zone ID string with (+|-)h:mm and (+|-)hh:m
   def getZoneId(timezoneId: String): ZoneId = {
     val formattedZoneId = timezoneId
