/*
 * Copyright (c) 2019-2024, NVIDIA CORPORATION.
 *
 * Licensed under the Apache License, Version 2.0 (the "License");
 * you may not use this file except in compliance with the License.
 * You may obtain a copy of the License at
 *
 *     http://www.apache.org/licenses/LICENSE-2.0
 *
 * Unless required by applicable law or agreed to in writing, software
 * distributed under the License is distributed on an "AS IS" BASIS,
 * WITHOUT WARRANTIES OR CONDITIONS OF ANY KIND, either express or implied.
 * See the License for the specific language governing permissions and
 * limitations under the License.
 */
package com.nvidia.spark.rapids

import java.io.{File, FileOutputStream}
import java.util

import scala.collection.JavaConverters._
import scala.collection.mutable.{HashMap, ListBuffer}

import ai.rapids.cudf.Cuda
import com.nvidia.spark.rapids.jni.RmmSpark.OomInjectionType

import org.apache.spark.SparkConf
import org.apache.spark.internal.Logging
import org.apache.spark.network.util.{ByteUnit, JavaUtils}
import org.apache.spark.sql.catalyst.analysis.FunctionRegistry
import org.apache.spark.sql.internal.SQLConf
import org.apache.spark.sql.rapids.RapidsPrivateUtil

object ConfHelper {
  def toBoolean(s: String, key: String): Boolean = {
    try {
      s.trim.toBoolean
    } catch {
      case _: IllegalArgumentException =>
        throw new IllegalArgumentException(s"$key should be boolean, but was $s")
    }
  }

  def toInteger(s: String, key: String): Integer = {
    try {
      s.trim.toInt
    } catch {
      case _: IllegalArgumentException =>
        throw new IllegalArgumentException(s"$key should be integer, but was $s")
    }
  }

  def toLong(s: String, key: String): Long = {
    try {
      s.trim.toLong
    } catch {
      case _: IllegalArgumentException =>
        throw new IllegalArgumentException(s"$key should be long, but was $s")
    }
  }

  def toDouble(s: String, key: String): Double = {
    try {
      s.trim.toDouble
    } catch {
      case _: IllegalArgumentException =>
        throw new IllegalArgumentException(s"$key should be integer, but was $s")
    }
  }

  def stringToSeq(str: String): Seq[String] = {
    // Here 'split' returns a mutable array, 'toList' will convert it into a immutable list
    str.split(",").map(_.trim()).filter(_.nonEmpty).toList
  }

  def stringToSeq[T](str: String, converter: String => T): Seq[T] = {
    stringToSeq(str).map(converter)
  }

  def seqToString[T](v: Seq[T], stringConverter: T => String): String = {
    v.map(stringConverter).mkString(",")
  }

  def byteFromString(str: String, unit: ByteUnit): Long = {
    val (input, multiplier) =
      if (str.nonEmpty && str.head == '-') {
        (str.substring(1), -1)
      } else {
        (str, 1)
      }
    multiplier * JavaUtils.byteStringAs(input, unit)
  }

  def makeConfAnchor(key: String, text: String = null): String = {
    val t = if (text != null) text else key
    // The anchor cannot be too long, so for now
    val a = key.replaceFirst("spark.rapids.", "")
    "<a name=\"" + s"$a" + "\"></a>" + t
  }

  def getSqlFunctionsForClass[T](exprClass: Class[T]): Option[Seq[String]] = {
    sqlFunctionsByClass.get(exprClass.getCanonicalName)
  }

  lazy val sqlFunctionsByClass: Map[String, Seq[String]] = {
    val functionsByClass = new HashMap[String, Seq[String]]
    FunctionRegistry.expressions.foreach { case (sqlFn, (expressionInfo, _)) =>
      val className = expressionInfo.getClassName
      val fnSeq = functionsByClass.getOrElse(className, Seq[String]())
      val fnCleaned = if (sqlFn != "|") {
        sqlFn
      } else {
        "\\|"
      }
      functionsByClass.update(className, fnSeq :+ s"`$fnCleaned`")
    }
    functionsByClass.mapValues(_.sorted).toMap
  }
}

abstract class ConfEntry[T](val key: String, val converter: String => T, val doc: String,
    val isInternal: Boolean, val isStartUpOnly: Boolean, val isCommonlyUsed: Boolean) {

  def get(conf: Map[String, String]): T
  def get(conf: SQLConf): T
  def help(asTable: Boolean = false): Unit

  override def toString: String = key
}

class ConfEntryWithDefault[T](key: String, converter: String => T, doc: String,
    isInternal: Boolean, isStartupOnly: Boolean, isCommonlyUsed: Boolean = false,
    val defaultValue: T)
  extends ConfEntry[T](key, converter, doc, isInternal, isStartupOnly, isCommonlyUsed) {

  override def get(conf: Map[String, String]): T = {
    conf.get(key).map(converter).getOrElse(defaultValue)
  }

  override def get(conf: SQLConf): T = {
    val tmp = conf.getConfString(key, null)
    if (tmp == null) {
      defaultValue
    } else {
      converter(tmp)
    }
  }

  override def help(asTable: Boolean = false): Unit = {
    if (!isInternal) {
      val startupOnlyStr = if (isStartupOnly) "Startup" else "Runtime"
      if (asTable) {
        import ConfHelper.makeConfAnchor
        println(s"${makeConfAnchor(key)}|$doc|$defaultValue|$startupOnlyStr")
      } else {
        println(s"$key:")
        println(s"\t$doc")
        println(s"\tdefault $defaultValue")
        println(s"\ttype $startupOnlyStr")
        println()
      }
    }
  }
}

class OptionalConfEntry[T](key: String, val rawConverter: String => T, doc: String,
    isInternal: Boolean, isStartupOnly: Boolean, isCommonlyUsed: Boolean = false)
  extends ConfEntry[Option[T]](key, s => Some(rawConverter(s)), doc, isInternal,
  isStartupOnly, isCommonlyUsed) {

  override def get(conf: Map[String, String]): Option[T] = {
    conf.get(key).map(rawConverter)
  }

  override def get(conf: SQLConf): Option[T] = {
    val tmp = conf.getConfString(key, null)
    if (tmp == null) {
      None
    } else {
      Some(rawConverter(tmp))
    }
  }

  override def help(asTable: Boolean = false): Unit = {
    if (!isInternal) {
      val startupOnlyStr = if (isStartupOnly) "Startup" else "Runtime"
      if (asTable) {
        import ConfHelper.makeConfAnchor
        println(s"${makeConfAnchor(key)}|$doc|None|$startupOnlyStr")
      } else {
        println(s"$key:")
        println(s"\t$doc")
        println("\tNone")
        println(s"\ttype $startupOnlyStr")
        println()
      }
    }
  }
}

class TypedConfBuilder[T](
    val parent: ConfBuilder,
    val converter: String => T,
    val stringConverter: T => String) {

  def this(parent: ConfBuilder, converter: String => T) = {
    this(parent, converter, Option(_).map(_.toString).orNull)
  }

  /** Apply a transformation to the user-provided values of the config entry. */
  def transform(fn: T => T): TypedConfBuilder[T] = {
    new TypedConfBuilder(parent, s => fn(converter(s)), stringConverter)
  }

  /** Checks if the user-provided value for the config matches the validator. */
  def checkValue(validator: T => Boolean, errorMsg: String): TypedConfBuilder[T] = {
    transform { v =>
      if (!validator(v)) {
        throw new IllegalArgumentException(errorMsg)
      }
      v
    }
  }

  /** Check that user-provided values for the config match a pre-defined set. */
  def checkValues(validValues: Set[T]): TypedConfBuilder[T] = {
    transform { v =>
      if (!validValues.contains(v)) {
        throw new IllegalArgumentException(
          s"The value of ${parent.key} should be one of ${validValues.mkString(", ")}, but was $v")
      }
      v
    }
  }

  def createWithDefault(value: T): ConfEntryWithDefault[T] = {
    // 'converter' will check the validity of default 'value', if it's not valid,
    // then 'converter' will throw an exception
    val transformedValue = converter(stringConverter(value))
    val ret = new ConfEntryWithDefault[T](parent.key, converter,
      parent.doc, parent.isInternal, parent.isStartupOnly, parent.isCommonlyUsed, transformedValue)
    parent.register(ret)
    ret
  }

  /** Turns the config entry into a sequence of values of the underlying type. */
  def toSequence: TypedConfBuilder[Seq[T]] = {
    new TypedConfBuilder(parent, ConfHelper.stringToSeq(_, converter),
      ConfHelper.seqToString(_, stringConverter))
  }

  def createOptional: OptionalConfEntry[T] = {
    val ret = new OptionalConfEntry[T](parent.key, converter,
      parent.doc, parent.isInternal, parent.isStartupOnly, parent.isCommonlyUsed)
    parent.register(ret)
    ret
  }
}

class ConfBuilder(val key: String, val register: ConfEntry[_] => Unit) {

  import ConfHelper._

  var doc: String = null
  var isInternal: Boolean = false
  var isStartupOnly: Boolean = false
  var isCommonlyUsed: Boolean = false

  def doc(data: String): ConfBuilder = {
    this.doc = data
    this
  }

  def internal(): ConfBuilder = {
    this.isInternal = true
    this
  }

  def startupOnly(): ConfBuilder = {
    this.isStartupOnly = true
    this
  }

  def commonlyUsed(): ConfBuilder = {
    this.isCommonlyUsed = true
    this
  }

  def booleanConf: TypedConfBuilder[Boolean] = {
    new TypedConfBuilder[Boolean](this, toBoolean(_, key))
  }

  def bytesConf(unit: ByteUnit): TypedConfBuilder[Long] = {
    new TypedConfBuilder[Long](this, byteFromString(_, unit))
  }

  def integerConf: TypedConfBuilder[Integer] = {
    new TypedConfBuilder[Integer](this, toInteger(_, key))
  }

  def longConf: TypedConfBuilder[Long] = {
    new TypedConfBuilder[Long](this, toLong(_, key))
  }

  def doubleConf: TypedConfBuilder[Double] = {
    new TypedConfBuilder(this, toDouble(_, key))
  }

  def stringConf: TypedConfBuilder[String] = {
    new TypedConfBuilder[String](this, identity[String])
  }
}

object RapidsReaderType extends Enumeration {
  type RapidsReaderType = Value
  val AUTO, COALESCING, MULTITHREADED, PERFILE = Value
}

object RapidsConf {
  val MULTITHREAD_READ_NUM_THREADS_DEFAULT = 20
  private val registeredConfs = new ListBuffer[ConfEntry[_]]()

  private def register(entry: ConfEntry[_]): Unit = {
    registeredConfs += entry
  }

  def conf(key: String): ConfBuilder = {
    new ConfBuilder(key, register)
  }

  // Resource Configuration

  val PINNED_POOL_SIZE = conf("spark.rapids.memory.pinnedPool.size")
    .doc("The size of the pinned memory pool in bytes unless otherwise specified. " +
      "Use 0 to disable the pool.")
    .startupOnly()
    .commonlyUsed()
    .bytesConf(ByteUnit.BYTE)
    .createWithDefault(0)

  val PINNED_POOL_SET_CUIO_DEFAULT = conf("spark.rapids.memory.pinnedPool.setCuioDefault")
    .doc("If set to true, the pinned pool configured for the plugin will be shared with " +
      "cuIO for small pinned allocations.")
    .startupOnly()
    .internal()
    .booleanConf
    .createWithDefault(true)

  val OFF_HEAP_LIMIT_ENABLED = conf("spark.rapids.memory.host.offHeapLimit.enabled")
      .doc("Should the off heap limit be enforced or not.")
      .startupOnly()
      // This might change as a part of https://github.com/NVIDIA/spark-rapids/issues/8878
      .internal()
      .booleanConf
      .createWithDefault(false)

  val OFF_HEAP_LIMIT_SIZE = conf("spark.rapids.memory.host.offHeapLimit.size")
      .doc("The maximum amount of off heap memory that the plugin will use. " +
          "This includes pinned memory and some overhead memory. If pinned is larger " +
          "than this - overhead pinned will be truncated.")
      .startupOnly()
      .internal() // https://github.com/NVIDIA/spark-rapids/issues/8878 should be replaced with
      // .commonlyUsed()
      .bytesConf(ByteUnit.BYTE)
      .createOptional // The default

  val TASK_OVERHEAD_SIZE = conf("spark.rapids.memory.host.taskOverhead.size")
      .doc("The amount of off heap memory reserved per task for overhead activities " +
          "like C++ heap/stack and a few other small things that are hard to control for.")
      .startupOnly()
      .internal() // https://github.com/NVIDIA/spark-rapids/issues/8878
      .bytesConf(ByteUnit.BYTE)
      .createWithDefault(15L * 1024 * 1024) // 15 MiB

  val RMM_DEBUG = conf("spark.rapids.memory.gpu.debug")
    .doc("Provides a log of GPU memory allocations and frees. If set to " +
      "STDOUT or STDERR the logging will go there. Setting it to NONE disables logging. " +
      "All other values are reserved for possible future expansion and in the mean time will " +
      "disable logging.")
    .startupOnly()
    .stringConf
    .createWithDefault("NONE")

  val SPARK_RMM_STATE_DEBUG = conf("spark.rapids.memory.gpu.state.debug")
      .doc("To better recover from out of memory errors, RMM will track several states for " +
          "the threads that interact with the GPU. This provides a log of those state " +
          "transitions to aid in debugging it. STDOUT or STDERR will have the logging go there " +
          "empty string will disable logging and anything else will be treated as a file to " +
          "write the logs to.")
      .startupOnly()
      .stringConf
      .createWithDefault("")

  val SPARK_RMM_STATE_ENABLE = conf("spark.rapids.memory.gpu.state.enable")
      .doc("Enabled or disable using the SparkRMM state tracking to improve " +
          "OOM response. This includes possibly retrying parts of the processing in " +
          "the case of an OOM")
      .startupOnly()
      .internal()
      .booleanConf
      .createWithDefault(true)

  val GPU_OOM_DUMP_DIR = conf("spark.rapids.memory.gpu.oomDumpDir")
    .doc("The path to a local directory where a heap dump will be created if the GPU " +
      "encounters an unrecoverable out-of-memory (OOM) error. The filename will be of the " +
      "form: \"gpu-oom-<pid>-<dumpId>.hprof\" where <pid> is the process ID, and " +
      "the dumpId is a sequence number to disambiguate multiple heap dumps " +
      "per process lifecycle")
    .startupOnly()
    .stringConf
    .createOptional

  val GPU_OOM_MAX_RETRIES =
    conf("spark.rapids.memory.gpu.oomMaxRetries")
      .doc("The number of times that an OOM will be re-attempted after the device store " +
        "can't spill anymore. In practice, we can use Cuda.deviceSynchronize to allow temporary " +
        "state in the allocator and in the various streams to catch up, in hopes we can satisfy " +
        "an allocation which was failing due to the interim state of memory.")
      .internal()
      .integerConf
      .createWithDefault(2)

  val GPU_COREDUMP_DIR = conf("spark.rapids.gpu.coreDump.dir")
    .doc("The URI to a directory where a GPU core dump will be created if the GPU encounters " +
      "an exception. The URI can reference a distributed filesystem. The filename will be of the " +
      "form gpucore-<appID>-<executorID>.nvcudmp, where <appID> is the Spark application ID and " +
      "<executorID> is the executor ID.")
    .internal()
    .stringConf
    .createOptional

val GPU_COREDUMP_PIPE_PATTERN = conf("spark.rapids.gpu.coreDump.pipePattern")
    .doc("The pattern to use to generate the named pipe path. Occurrences of %p in the pattern " +
      "will be replaced with the process ID of the executor.")
    .internal
    .stringConf
    .createWithDefault("gpucorepipe.%p")

  val GPU_COREDUMP_FULL = conf("spark.rapids.gpu.coreDump.full")
    .doc("If true, GPU coredumps will be a full coredump (i.e.: with local, shared, and global " +
      "memory).")
    .internal()
    .booleanConf
    .createWithDefault(false)

  val GPU_COREDUMP_COMPRESSION_CODEC = conf("spark.rapids.gpu.coreDump.compression.codec")
    .doc("The codec used to compress GPU core dumps. Spark provides the codecs " +
      "lz4, lzf, snappy, and zstd.")
    .internal()
    .stringConf
    .createWithDefault("zstd")

  val GPU_COREDUMP_COMPRESS = conf("spark.rapids.gpu.coreDump.compress")
    .doc("If true, GPU coredumps will be compressed using the compression codec specified " +
      s"in $GPU_COREDUMP_COMPRESSION_CODEC")
    .internal()
    .booleanConf
    .createWithDefault(true)

  private val RMM_ALLOC_MAX_FRACTION_KEY = "spark.rapids.memory.gpu.maxAllocFraction"
  private val RMM_ALLOC_MIN_FRACTION_KEY = "spark.rapids.memory.gpu.minAllocFraction"
  private val RMM_ALLOC_RESERVE_KEY = "spark.rapids.memory.gpu.reserve"

  val RMM_ALLOC_FRACTION = conf("spark.rapids.memory.gpu.allocFraction")
    .doc("The fraction of available (free) GPU memory that should be allocated for pooled " +
      "memory. This must be less than or equal to the maximum limit configured via " +
      s"$RMM_ALLOC_MAX_FRACTION_KEY, and greater than or equal to the minimum limit configured " +
      s"via $RMM_ALLOC_MIN_FRACTION_KEY.")
    .startupOnly()
    .doubleConf
    .checkValue(v => v >= 0 && v <= 1, "The fraction value must be in [0, 1].")
    .createWithDefault(1)

  val RMM_EXACT_ALLOC = conf("spark.rapids.memory.gpu.allocSize")
      .doc("The exact size in byte that RMM should allocate. This is intended to only be " +
          "used for testing.")
      .internal() // If this becomes public we need to add in checks for the value when it is used.
      .bytesConf(ByteUnit.BYTE)
      .createOptional

  val RMM_ALLOC_MAX_FRACTION = conf(RMM_ALLOC_MAX_FRACTION_KEY)
    .doc("The fraction of total GPU memory that limits the maximum size of the RMM pool. " +
        s"The value must be greater than or equal to the setting for $RMM_ALLOC_FRACTION. " +
        "Note that this limit will be reduced by the reserve memory configured in " +
        s"$RMM_ALLOC_RESERVE_KEY.")
    .startupOnly()
    .commonlyUsed()
    .doubleConf
    .checkValue(v => v >= 0 && v <= 1, "The fraction value must be in [0, 1].")
    .createWithDefault(1)

  val RMM_ALLOC_MIN_FRACTION = conf(RMM_ALLOC_MIN_FRACTION_KEY)
    .doc("The fraction of total GPU memory that limits the minimum size of the RMM pool. " +
      s"The value must be less than or equal to the setting for $RMM_ALLOC_FRACTION.")
    .startupOnly()
    .commonlyUsed()
    .doubleConf
    .checkValue(v => v >= 0 && v <= 1, "The fraction value must be in [0, 1].")
    .createWithDefault(0.25)

  val RMM_ALLOC_RESERVE = conf(RMM_ALLOC_RESERVE_KEY)
      .doc("The amount of GPU memory that should remain unallocated by RMM and left for " +
          "system use such as memory needed for kernels and kernel launches.")
      .startupOnly()
      .bytesConf(ByteUnit.BYTE)
      .createWithDefault(ByteUnit.MiB.toBytes(640))

  val HOST_SPILL_STORAGE_SIZE = conf("spark.rapids.memory.host.spillStorageSize")
    .doc("Amount of off-heap host memory to use for buffering spilled GPU data before spilling " +
        "to local disk. Use -1 to set the amount to the combined size of pinned and pageable " +
        "memory pools.")
    .startupOnly()
    .commonlyUsed()
    .bytesConf(ByteUnit.BYTE)
    .createWithDefault(-1)

  val UNSPILL = conf("spark.rapids.memory.gpu.unspill.enabled")
    .doc("When a spilled GPU buffer is needed again, should it be unspilled, or only copied " +
        "back into GPU memory temporarily. Unspilling may be useful for GPU buffers that are " +
        "needed frequently, for example, broadcast variables; however, it may also increase GPU " +
        "memory usage")
    .startupOnly()
    .booleanConf
    .createWithDefault(false)

  val POOLED_MEM = conf("spark.rapids.memory.gpu.pooling.enabled")
    .doc("Should RMM act as a pooling allocator for GPU memory, or should it just pass " +
      "through to CUDA memory allocation directly. DEPRECATED: please use " +
      "spark.rapids.memory.gpu.pool instead.")
    .startupOnly()
    .booleanConf
    .createWithDefault(true)

  val RMM_POOL = conf("spark.rapids.memory.gpu.pool")
    .doc("Select the RMM pooling allocator to use. Valid values are \"DEFAULT\", \"ARENA\", " +
      "\"ASYNC\", and \"NONE\". With \"DEFAULT\", the RMM pool allocator is used; with " +
      "\"ARENA\", the RMM arena allocator is used; with \"ASYNC\", the new CUDA stream-ordered " +
      "memory allocator in CUDA 11.2+ is used. If set to \"NONE\", pooling is disabled and RMM " +
      "just passes through to CUDA memory allocation directly.")
    .startupOnly()
    .stringConf
    .createWithDefault("ASYNC")

  val CONCURRENT_GPU_TASKS = conf("spark.rapids.sql.concurrentGpuTasks")
      .doc("Set the number of tasks that can execute concurrently per GPU. " +
          "Tasks may temporarily block when the number of concurrent tasks in the executor " +
          "exceeds this amount. Allowing too many concurrent tasks on the same GPU may lead to " +
          "GPU out of memory errors.")
      .commonlyUsed()
      .integerConf
      .createWithDefault(2)

  val SHUFFLE_SPILL_THREADS = conf("spark.rapids.sql.shuffle.spillThreads")
    .doc("Number of threads used to spill shuffle data to disk in the background.")
    .commonlyUsed()
    .integerConf
    .createWithDefault(6)

  val GPU_BATCH_SIZE_BYTES = conf("spark.rapids.sql.batchSizeBytes")
    .doc("Set the target number of bytes for a GPU batch. Splits sizes for input data " +
      "is covered by separate configs. The maximum setting is 2 GB to avoid exceeding the " +
      "cudf row count limit of a column.")
    .commonlyUsed()
    .bytesConf(ByteUnit.BYTE)
    .checkValue(v => v >= 0 && v <= Integer.MAX_VALUE,
      s"Batch size must be positive and not exceed ${Integer.MAX_VALUE} bytes.")
    .createWithDefault(1 * 1024 * 1024 * 1024) // 1 GiB is the default

  val CHUNKED_READER = conf("spark.rapids.sql.reader.chunked")
    .doc("Enable a chunked reader where possible. A chunked reader allows " +
      "reading highly compressed data that could not be read otherwise, but at the expense " +
      "of more GPU memory, and in some cases more GPU computation. "+
      "Currently this only supports ORC and Parquet formats.")
    .booleanConf
    .createWithDefault(true)

  val CHUNKED_READER_MEMORY_USAGE_RATIO = conf("spark.rapids.sql.reader.chunked.memoryUsageRatio")
    .doc("A value to compute soft limit on the internal memory usage of the chunked reader " +
      "(if being used). Such limit is calculated as the multiplication of this value and " +
      s"'${GPU_BATCH_SIZE_BYTES.key}'.")
    .internal()
    .startupOnly()
    .doubleConf
    .checkValue(v => v > 0, "The ratio value must be positive.")
    .createWithDefault(4)

  val LIMIT_CHUNKED_READER_MEMORY_USAGE = conf("spark.rapids.sql.reader.chunked.limitMemoryUsage")
    .doc("Enable a soft limit on the internal memory usage of the chunked reader " +
      "(if being used). Such limit is calculated as the multiplication of " +
      s"'${GPU_BATCH_SIZE_BYTES.key}' and '${CHUNKED_READER_MEMORY_USAGE_RATIO.key}'." +
      "For example, if batchSizeBytes is set to 1GB and memoryUsageRatio is 4, " +
      "the chunked reader will try to keep its memory usage under 4GB.")
    .booleanConf
    .createOptional

  val CHUNKED_SUBPAGE_READER = conf("spark.rapids.sql.reader.chunked.subPage")
    .doc("Enable a chunked reader where possible for reading data that is smaller " +
      "than the typical row group/page limit. Currently deprecated and replaced by " +
      s"'${LIMIT_CHUNKED_READER_MEMORY_USAGE}'.")
    .booleanConf
    .createOptional

  val MAX_GPU_COLUMN_SIZE_BYTES = conf("spark.rapids.sql.columnSizeBytes")
    .doc("Limit the max number of bytes for a GPU column. It is same as the cudf " +
      "row count limit of a column. It is used by the multi-file readers. " +
      "See com.nvidia.spark.rapids.BatchWithPartitionDataUtils.")
    .internal()
    .bytesConf(ByteUnit.BYTE)
    .checkValue(v => v >= 0 && v <= Integer.MAX_VALUE,
      s"Column size must be positive and not exceed ${Integer.MAX_VALUE} bytes.")
    .createWithDefault(Integer.MAX_VALUE) // 2 GiB is the default

  val MAX_READER_BATCH_SIZE_ROWS = conf("spark.rapids.sql.reader.batchSizeRows")
    .doc("Soft limit on the maximum number of rows the reader will read per batch. " +
      "The orc and parquet readers will read row groups until this limit is met or exceeded. " +
      "The limit is respected by the csv reader.")
    .commonlyUsed()
    .integerConf
    .createWithDefault(Integer.MAX_VALUE)

  val MAX_READER_BATCH_SIZE_BYTES = conf("spark.rapids.sql.reader.batchSizeBytes")
    .doc("Soft limit on the maximum number of bytes the reader reads per batch. " +
      "The readers will read chunks of data until this limit is met or exceeded. " +
      "Note that the reader may estimate the number of bytes that will be used on the GPU " +
      "in some cases based on the schema and number of rows in each batch.")
    .commonlyUsed()
    .bytesConf(ByteUnit.BYTE)
    .createWithDefault(Integer.MAX_VALUE)

  val DRIVER_TIMEZONE = conf("spark.rapids.driver.user.timezone")
    .doc("This config is used to inform the executor plugin about the driver's timezone " +
      "and is not intended to be set by the user.")
    .internal()
    .stringConf
    .createOptional

  // Internal Features

  val UVM_ENABLED = conf("spark.rapids.memory.uvm.enabled")
    .doc("UVM or universal memory can allow main host memory to act essentially as swap " +
      "for device(GPU) memory. This allows the GPU to process more data than fits in memory, but " +
      "can result in slower processing. This is an experimental feature.")
    .internal()
    .startupOnly()
    .booleanConf
    .createWithDefault(false)

  val EXPORT_COLUMNAR_RDD = conf("spark.rapids.sql.exportColumnarRdd")
    .doc("Spark has no simply way to export columnar RDD data.  This turns on special " +
      "processing/tagging that allows the RDD to be picked back apart into a Columnar RDD.")
    .internal()
    .booleanConf
    .createWithDefault(false)

  val SHUFFLED_HASH_JOIN_OPTIMIZE_SHUFFLE =
    conf("spark.rapids.sql.shuffledHashJoin.optimizeShuffle")
      .doc("Enable or disable an optimization where shuffled build side batches are kept " +
        "on the host while the first stream batch is loaded onto the GPU. The optimization " +
        "increases off-heap host memory usage to avoid holding onto the GPU semaphore while " +
        "waiting for stream side IO.")
      .internal()
      .booleanConf
      .createWithDefault(true)

  val USE_SHUFFLED_SYMMETRIC_HASH_JOIN = conf("spark.rapids.sql.join.useShuffledSymmetricHashJoin")
    .doc("Use the experimental shuffle symmetric hash join designed to improve handling of large " +
      "joins. Requires spark.rapids.sql.shuffledHashJoin.optimizeShuffle=true.")
    .internal()
    .booleanConf
    .createWithDefault(true)

  val STABLE_SORT = conf("spark.rapids.sql.stableSort.enabled")
      .doc("Enable or disable stable sorting. Apache Spark's sorting is typically a stable " +
          "sort, but sort stability cannot be guaranteed in distributed work loads because the " +
          "order in which upstream data arrives to a task is not guaranteed. Sort stability then " +
          "only matters when reading and sorting data from a file using a single task/partition. " +
          "Because of limitations in the plugin when you enable stable sorting all of the data " +
          "for a single task will be combined into a single batch before sorting. This currently " +
          "disables spilling from GPU memory if the data size is too large.")
      .booleanConf
      .createWithDefault(false)

  val FILE_SCAN_PRUNE_PARTITION_ENABLED = conf("spark.rapids.sql.fileScanPrunePartition.enabled")
    .doc("Enable or disable the partition column pruning for v1 file scan. Spark always asks " +
        "for all the partition columns even a query doesn't need them. Generation of " +
        "partition columns is relatively expensive for the GPU. Enabling this allows the " +
        "GPU to generate only required partition columns to save time and GPU " +
        "memory.")
    .internal()
    .booleanConf
    .createWithDefault(true)

  // METRICS

  val METRICS_LEVEL = conf("spark.rapids.sql.metrics.level")
      .doc("GPU plans can produce a lot more metrics than CPU plans do. In very large " +
          "queries this can sometimes result in going over the max result size limit for the " +
          "driver. Supported values include " +
          "DEBUG which will enable all metrics supported and typically only needs to be enabled " +
          "when debugging the plugin. " +
          "MODERATE which should output enough metrics to understand how long each part of the " +
          "query is taking and how much data is going to each part of the query. " +
          "ESSENTIAL which disables most metrics except those Apache Spark CPU plans will also " +
          "report or their equivalents.")
      .commonlyUsed()
      .stringConf
      .transform(_.toUpperCase(java.util.Locale.ROOT))
      .checkValues(Set("DEBUG", "MODERATE", "ESSENTIAL"))
      .createWithDefault("MODERATE")

  val PROFILE_PATH = conf("spark.rapids.profile.pathPrefix")
    .doc("Enables profiling and specifies a URI path to use when writing profile data")
    .internal()
    .stringConf
    .createOptional

  val PROFILE_EXECUTORS = conf("spark.rapids.profile.executors")
    .doc("Comma-separated list of executors IDs and hyphenated ranges of executor IDs to " +
      "profile when profiling is enabled")
    .internal()
    .stringConf
    .createWithDefault("0")

  val PROFILE_TIME_RANGES_SECONDS = conf("spark.rapids.profile.timeRangesInSeconds")
    .doc("Comma-separated list of start-end ranges of time, in seconds, since executor startup " +
      "to start and stop profiling. For example, a value of 10-30,100-110 will have the profiler " +
      "wait for 10 seconds after executor startup then profile for 20 seconds, then wait for " +
      "70 seconds then profile again for the next 10 seconds")
    .internal()
    .stringConf
    .createOptional

  val PROFILE_JOBS = conf("spark.rapids.profile.jobs")
    .doc("Comma-separated list of job IDs and hyphenated ranges of job IDs to " +
      "profile when profiling is enabled")
    .internal()
    .stringConf
    .createOptional

  val PROFILE_STAGES = conf("spark.rapids.profile.stages")
    .doc("Comma-separated list of stage IDs and hyphenated ranges of stage IDs to " +
      "profile when profiling is enabled")
    .internal()
    .stringConf
    .createOptional

  val PROFILE_DRIVER_POLL_MILLIS = conf("spark.rapids.profile.driverPollMillis")
    .doc("Interval in milliseconds the executors will poll for job and stage completion when " +
      "stage-level profiling is used.")
    .internal()
    .integerConf
    .createWithDefault(1000)

  val PROFILE_COMPRESSION = conf("spark.rapids.profile.compression")
    .doc("Specifies the compression codec to use when writing profile data, one of " +
      "zstd or none")
    .internal()
    .stringConf
    .transform(_.toLowerCase(java.util.Locale.ROOT))
    .checkValues(Set("zstd", "none"))
    .createWithDefault("zstd")

  val PROFILE_FLUSH_PERIOD_MILLIS = conf("spark.rapids.profile.flushPeriodMillis")
    .doc("Specifies the time period in milliseconds to flush profile records. " +
      "A value <= 0 will disable time period flushing.")
    .internal()
    .integerConf
    .createWithDefault(0)

  val PROFILE_WRITE_BUFFER_SIZE = conf("spark.rapids.profile.writeBufferSize")
    .doc("Buffer size to use when writing profile records.")
    .internal()
    .bytesConf(ByteUnit.BYTE)
    .createWithDefault(1024 * 1024)

  // ENABLE/DISABLE PROCESSING

  val SQL_ENABLED = conf("spark.rapids.sql.enabled")
    .doc("Enable (true) or disable (false) sql operations on the GPU")
    .commonlyUsed()
    .booleanConf
    .createWithDefault(true)

  val SQL_MODE = conf("spark.rapids.sql.mode")
    .doc("Set the mode for the Rapids Accelerator. The supported modes are explainOnly and " +
         "executeOnGPU. This config can not be changed at runtime, you must restart the " +
         "application for it to take affect. The default mode is executeOnGPU, which means " +
         "the RAPIDS Accelerator plugin convert the Spark operations and execute them on the " +
         "GPU when possible. The explainOnly mode allows running queries on the CPU and the " +
         "RAPIDS Accelerator will evaluate the queries as if it was going to run on the GPU. " +
         "The explanations of what would have run on the GPU and why are output in log " +
         "messages. When using explainOnly mode, the default explain output is ALL, this can " +
         "be changed by setting spark.rapids.sql.explain. See that config for more details.")
    .startupOnly()
    .stringConf
    .transform(_.toLowerCase(java.util.Locale.ROOT))
    .checkValues(Set("explainonly", "executeongpu"))
    .createWithDefault("executeongpu")

  val UDF_COMPILER_ENABLED = conf("spark.rapids.sql.udfCompiler.enabled")
    .doc("When set to true, Scala UDFs will be considered for compilation as Catalyst expressions")
    .commonlyUsed()
    .booleanConf
    .createWithDefault(false)

  val INCOMPATIBLE_OPS = conf("spark.rapids.sql.incompatibleOps.enabled")
    .doc("For operations that work, but are not 100% compatible with the Spark equivalent " +
      "set if they should be enabled by default or disabled by default.")
    .booleanConf
    .createWithDefault(true)

  val INCOMPATIBLE_DATE_FORMATS = conf("spark.rapids.sql.incompatibleDateFormats.enabled")
    .doc("When parsing strings as dates and timestamps in functions like unix_timestamp, some " +
         "formats are fully supported on the GPU and some are unsupported and will fall back to " +
         "the CPU.  Some formats behave differently on the GPU than the CPU.  Spark on the CPU " +
         "interprets date formats with unsupported trailing characters as nulls, while Spark on " +
         "the GPU will parse the date with invalid trailing characters. More detail can be found " +
         "at [parsing strings as dates or timestamps]" +
         "(../compatibility.md#parsing-strings-as-dates-or-timestamps).")
      .booleanConf
      .createWithDefault(false)

  val IMPROVED_FLOAT_OPS = conf("spark.rapids.sql.improvedFloatOps.enabled")
    .doc("For some floating point operations spark uses one way to compute the value " +
      "and the underlying cudf implementation can use an improved algorithm. " +
      "In some cases this can result in cudf producing an answer when spark overflows.")
    .booleanConf
    .createWithDefault(true)

  val NEED_DECIMAL_OVERFLOW_GUARANTEES = conf("spark.rapids.sql.decimalOverflowGuarantees")
      .doc("FOR TESTING ONLY. DO NOT USE IN PRODUCTION. Please see the decimal section of " +
          "the compatibility documents for more information on this config.")
      .booleanConf
      .createWithDefault(true)

  val ENABLE_WINDOW_COLLECT_LIST = conf("spark.rapids.sql.window.collectList.enabled")
      .doc("The output size of collect list for a window operation is proportional to " +
          "the window size squared. The current GPU implementation does not handle this well " +
          "and is disabled by default. If you know that your window size is very small you " +
          "can try to enable it.")
      .booleanConf
      .createWithDefault(false)

  val ENABLE_WINDOW_COLLECT_SET = conf("spark.rapids.sql.window.collectSet.enabled")
      .doc("The output size of collect set for a window operation can be proportional to " +
          "the window size squared. The current GPU implementation does not handle this well " +
          "and is disabled by default. If you know that your window size is very small you " +
          "can try to enable it.")
      .booleanConf
      .createWithDefault(false)

  val ENABLE_WINDOW_UNBOUNDED_AGG = conf("spark.rapids.sql.window.unboundedAgg.enabled")
      .doc("This is a temporary internal config to turn on an unbounded to unbounded " +
          "window optimization that is still a work in progress. It should eventually replace " +
          "the double pass window exec.")
      .internal()
      .booleanConf
      .createWithDefault(false)

  val ENABLE_FLOAT_AGG = conf("spark.rapids.sql.variableFloatAgg.enabled")
    .doc("Spark assumes that all operations produce the exact same result each time. " +
      "This is not true for some floating point aggregations, which can produce slightly " +
      "different results on the GPU as the aggregation is done in parallel.  This can enable " +
      "those operations if you know the query is only computing it once.")
    .booleanConf
    .createWithDefault(true)

  val ENABLE_REPLACE_SORTMERGEJOIN = conf("spark.rapids.sql.replaceSortMergeJoin.enabled")
    .doc("Allow replacing sortMergeJoin with HashJoin")
    .booleanConf
    .createWithDefault(true)

  val ENABLE_HASH_OPTIMIZE_SORT = conf("spark.rapids.sql.hashOptimizeSort.enabled")
    .doc("Whether sorts should be inserted after some hashed operations to improve " +
      "output ordering. This can improve output file sizes when saving to columnar formats.")
    .booleanConf
    .createWithDefault(false)

  val ENABLE_CAST_FLOAT_TO_DECIMAL = conf("spark.rapids.sql.castFloatToDecimal.enabled")
    .doc("Casting from floating point types to decimal on the GPU returns results that have " +
      "tiny difference compared to results returned from CPU.")
    .booleanConf
    .createWithDefault(true)

  val ENABLE_CAST_FLOAT_TO_STRING = conf("spark.rapids.sql.castFloatToString.enabled")
    .doc("Casting from floating point types to string on the GPU returns results that have " +
      "a different precision than the default results of Spark.")
    .booleanConf
    .createWithDefault(true)

  val ENABLE_FLOAT_FORMAT_NUMBER = conf("spark.rapids.sql.formatNumberFloat.enabled")
    .doc("format_number with floating point types on the GPU returns results that have " +
      "a different precision than the default results of Spark.")
    .booleanConf
    .createWithDefault(true)

  val ENABLE_CAST_FLOAT_TO_INTEGRAL_TYPES =
    conf("spark.rapids.sql.castFloatToIntegralTypes.enabled")
      .doc("Casting from floating point types to integral types on the GPU supports a " +
          "slightly different range of values when using Spark 3.1.0 or later. Refer to the CAST " +
          "documentation for more details.")
      .booleanConf
      .createWithDefault(true)

  val ENABLE_CAST_DECIMAL_TO_FLOAT = conf("spark.rapids.sql.castDecimalToFloat.enabled")
      .doc("Casting from decimal to floating point types on the GPU returns results that have " +
          "tiny difference compared to results returned from CPU.")
      .booleanConf
      .createWithDefault(true)

  val ENABLE_CAST_STRING_TO_FLOAT = conf("spark.rapids.sql.castStringToFloat.enabled")
    .doc("When set to true, enables casting from strings to float types (float, double) " +
      "on the GPU. Currently hex values aren't supported on the GPU. Also note that casting from " +
      "string to float types on the GPU returns incorrect results when the string represents any " +
      "number \"1.7976931348623158E308\" <= x < \"1.7976931348623159E308\" " +
      "and \"-1.7976931348623158E308\" >= x > \"-1.7976931348623159E308\" in both these cases " +
      "the GPU returns Double.MaxValue while CPU returns \"+Infinity\" and \"-Infinity\" " +
      "respectively")
    .booleanConf
    .createWithDefault(true)

  val ENABLE_CAST_STRING_TO_TIMESTAMP = conf("spark.rapids.sql.castStringToTimestamp.enabled")
    .doc("When set to true, casting from string to timestamp is supported on the GPU. The GPU " +
      "only supports a subset of formats when casting strings to timestamps. Refer to the CAST " +
      "documentation for more details.")
    .booleanConf
    .createWithDefault(false)

  val HAS_EXTENDED_YEAR_VALUES = conf("spark.rapids.sql.hasExtendedYearValues")
      .doc("Spark 3.2.0+ extended parsing of years in dates and " +
          "timestamps to support the full range of possible values. Prior " +
          "to this it was limited to a positive 4 digit year. The Accelerator does not " +
          "support the extended range yet. This config indicates if your data includes " +
          "this extended range or not, or if you don't care about getting the correct " +
          "values on values with the extended range.")
      .booleanConf
      .createWithDefault(true)

  val ENABLE_INNER_JOIN = conf("spark.rapids.sql.join.inner.enabled")
      .doc("When set to true inner joins are enabled on the GPU")
      .booleanConf
      .createWithDefault(true)

  val ENABLE_CROSS_JOIN = conf("spark.rapids.sql.join.cross.enabled")
      .doc("When set to true cross joins are enabled on the GPU")
      .booleanConf
      .createWithDefault(true)

  val ENABLE_LEFT_OUTER_JOIN = conf("spark.rapids.sql.join.leftOuter.enabled")
      .doc("When set to true left outer joins are enabled on the GPU")
      .booleanConf
      .createWithDefault(true)

  val ENABLE_RIGHT_OUTER_JOIN = conf("spark.rapids.sql.join.rightOuter.enabled")
      .doc("When set to true right outer joins are enabled on the GPU")
      .booleanConf
      .createWithDefault(true)

  val ENABLE_FULL_OUTER_JOIN = conf("spark.rapids.sql.join.fullOuter.enabled")
      .doc("When set to true full outer joins are enabled on the GPU")
      .booleanConf
      .createWithDefault(true)

  val ENABLE_LEFT_SEMI_JOIN = conf("spark.rapids.sql.join.leftSemi.enabled")
      .doc("When set to true left semi joins are enabled on the GPU")
      .booleanConf
      .createWithDefault(true)

  val ENABLE_LEFT_ANTI_JOIN = conf("spark.rapids.sql.join.leftAnti.enabled")
      .doc("When set to true left anti joins are enabled on the GPU")
      .booleanConf
      .createWithDefault(true)

  val ENABLE_EXISTENCE_JOIN = conf("spark.rapids.sql.join.existence.enabled")
      .doc("When set to true existence joins are enabled on the GPU")
      .booleanConf
      .createWithDefault(true)

  val ENABLE_PROJECT_AST = conf("spark.rapids.sql.projectAstEnabled")
      .doc("Enable project operations to use cudf AST expressions when possible.")
      .internal()
      .booleanConf
      .createWithDefault(false)

  val ENABLE_TIERED_PROJECT = conf("spark.rapids.sql.tiered.project.enabled")
      .doc("Enable tiered projections.")
      .internal()
      .booleanConf
      .createWithDefault(true)

  val ENABLE_RLIKE_REGEX_REWRITE = conf("spark.rapids.sql.rLikeRegexRewrite.enabled")
      .doc("Enable the optimization to rewrite rlike regex to contains in some cases.")
      .internal()
      .booleanConf
      .createWithDefault(true)

  val ENABLE_GETJSONOBJECT_LEGACY = conf("spark.rapids.sql.getJsonObject.legacy.enabled")
      .doc("When set to true, the get_json_object function will use the legacy implementation " +
          "on the GPU. The legacy implementation is faster than the current implementation, but " +
          "it has several incompatibilities and bugs, including no input validation, escapes are " +
          "not properly processed for Strings, and non-string output is not normalized.")
      .internal()
      .booleanConf
      .createWithDefault(false)

  // FILE FORMATS
  val MULTITHREAD_READ_NUM_THREADS = conf("spark.rapids.sql.multiThreadedRead.numThreads")
      .doc("The maximum number of threads on each executor to use for reading small " +
        "files in parallel. This can not be changed at runtime after the executor has " +
        "started. Used with COALESCING and MULTITHREADED readers, see " +
        "spark.rapids.sql.format.parquet.reader.type, " +
        "spark.rapids.sql.format.orc.reader.type, or " +
        "spark.rapids.sql.format.avro.reader.type for a discussion of reader types. " +
        "If it is not set explicitly and spark.executor.cores is set, it will be tried to " +
        "assign value of `max(MULTITHREAD_READ_NUM_THREADS_DEFAULT, spark.executor.cores)`, " +
        s"where MULTITHREAD_READ_NUM_THREADS_DEFAULT = $MULTITHREAD_READ_NUM_THREADS_DEFAULT" +
        ".")
      .startupOnly()
      .commonlyUsed()
      .integerConf
      .checkValue(v => v > 0, "The thread count must be greater than zero.")
      .createWithDefault(MULTITHREAD_READ_NUM_THREADS_DEFAULT)

  val ENABLE_PARQUET = conf("spark.rapids.sql.format.parquet.enabled")
    .doc("When set to false disables all parquet input and output acceleration")
    .booleanConf
    .createWithDefault(true)

  val ENABLE_PARQUET_INT96_WRITE = conf("spark.rapids.sql.format.parquet.writer.int96.enabled")
    .doc("When set to false, disables accelerated parquet write if the " +
      "spark.sql.parquet.outputTimestampType is set to INT96")
    .booleanConf
    .createWithDefault(true)

  object ParquetFooterReaderType extends Enumeration {
    val JAVA, NATIVE, AUTO = Value
  }

  val PARQUET_READER_FOOTER_TYPE =
    conf("spark.rapids.sql.format.parquet.reader.footer.type")
      .doc("In some cases reading the footer of the file is very expensive. Typically this " +
          "happens when there are a large number of columns and relatively few " +
          "of them are being read on a large number of files. " +
          "This provides the ability to use a different path to parse and filter the footer. " +
          "AUTO is the default and decides which path to take using a heuristic. JAVA " +
          "follows closely with what Apache Spark does. NATIVE will parse and " +
          "filter the footer using C++.")
      .stringConf
      .transform(_.toUpperCase(java.util.Locale.ROOT))
      .checkValues(ParquetFooterReaderType.values.map(_.toString))
      .createWithDefault(ParquetFooterReaderType.AUTO.toString)

  // This is an experimental feature now. And eventually, should be enabled or disabled depending
  // on something that we don't know yet but would try to figure out.
  val ENABLE_CPU_BASED_UDF = conf("spark.rapids.sql.rowBasedUDF.enabled")
    .doc("When set to true, optimizes a row-based UDF in a GPU operation by transferring " +
      "only the data it needs between GPU and CPU inside a query operation, instead of falling " +
      "this operation back to CPU. This is an experimental feature, and this config might be " +
      "removed in the future.")
    .booleanConf
    .createWithDefault(false)

  val PARQUET_READER_TYPE = conf("spark.rapids.sql.format.parquet.reader.type")
    .doc("Sets the Parquet reader type. We support different types that are optimized for " +
      "different environments. The original Spark style reader can be selected by setting this " +
      "to PERFILE which individually reads and copies files to the GPU. Loading many small files " +
      "individually has high overhead, and using either COALESCING or MULTITHREADED is " +
      "recommended instead. The COALESCING reader is good when using a local file system where " +
      "the executors are on the same nodes or close to the nodes the data is being read on. " +
      "This reader coalesces all the files assigned to a task into a single host buffer before " +
      "sending it down to the GPU. It copies blocks from a single file into a host buffer in " +
      s"separate threads in parallel, see $MULTITHREAD_READ_NUM_THREADS. " +
      "MULTITHREADED is good for cloud environments where you are reading from a blobstore " +
      "that is totally separate and likely has a higher I/O read cost. Many times the cloud " +
      "environments also get better throughput when you have multiple readers in parallel. " +
      "This reader uses multiple threads to read each file in parallel and each file is sent " +
      "to the GPU separately. This allows the CPU to keep reading while GPU is also doing work. " +
      s"See $MULTITHREAD_READ_NUM_THREADS and " +
      "spark.rapids.sql.format.parquet.multiThreadedRead.maxNumFilesParallel to control " +
      "the number of threads and amount of memory used. " +
      "By default this is set to AUTO so we select the reader we think is best. This will " +
      "either be the COALESCING or the MULTITHREADED based on whether we think the file is " +
      "in the cloud. See spark.rapids.cloudSchemes.")
    .stringConf
    .transform(_.toUpperCase(java.util.Locale.ROOT))
    .checkValues(RapidsReaderType.values.map(_.toString))
    .createWithDefault(RapidsReaderType.AUTO.toString)

  val READER_MULTITHREADED_COMBINE_THRESHOLD =
    conf("spark.rapids.sql.reader.multithreaded.combine.sizeBytes")
      .doc("The target size in bytes to combine multiple small files together when using the " +
        "MULTITHREADED parquet or orc reader. With combine disabled, the MULTITHREADED reader " +
        "reads the files in parallel and sends individual files down to the GPU, but that can " +
        "be inefficient for small files. When combine is enabled, files that are ready within " +
        "spark.rapids.sql.reader.multithreaded.combine.waitTime together, up to this " +
        "threshold size, are combined before sending down to GPU. This can be disabled by " +
        "setting it to 0. Note that combine also will not go over the " +
        "spark.rapids.sql.reader.batchSizeRows or spark.rapids.sql.reader.batchSizeBytes limits.")
      .bytesConf(ByteUnit.BYTE)
      .createWithDefault(64 * 1024 * 1024) // 64M

  val READER_MULTITHREADED_COMBINE_WAIT_TIME =
    conf("spark.rapids.sql.reader.multithreaded.combine.waitTime")
      .doc("When using the multithreaded parquet or orc reader with combine mode, how long " +
        "to wait, in milliseconds, for more files to finish if haven't met the size threshold. " +
        "Note that this will wait this amount of time from when the last file was available, " +
        "so total wait time could be larger then this.")
      .integerConf
      .createWithDefault(200) // ms

  val READER_MULTITHREADED_READ_KEEP_ORDER =
    conf("spark.rapids.sql.reader.multithreaded.read.keepOrder")
      .doc("When using the MULTITHREADED reader, if this is set to true we read " +
        "the files in the same order Spark does, otherwise the order may not be the same. " +
        "Now it is supported only for parquet and orc.")
      .booleanConf
      .createWithDefault(true)

  val PARQUET_MULTITHREADED_COMBINE_THRESHOLD =
    conf("spark.rapids.sql.format.parquet.multithreaded.combine.sizeBytes")
      .doc("The target size in bytes to combine multiple small files together when using the " +
        "MULTITHREADED parquet reader. With combine disabled, the MULTITHREADED reader reads the " +
        "files in parallel and sends individual files down to the GPU, but that can be " +
        "inefficient for small files. When combine is enabled, files that are ready within " +
        "spark.rapids.sql.format.parquet.multithreaded.combine.waitTime together, up to this " +
        "threshold size, are combined before sending down to GPU. This can be disabled by " +
        "setting it to 0. Note that combine also will not go over the " +
        "spark.rapids.sql.reader.batchSizeRows or spark.rapids.sql.reader.batchSizeBytes " +
        s"limits. DEPRECATED: use $READER_MULTITHREADED_COMBINE_THRESHOLD instead.")
      .bytesConf(ByteUnit.BYTE)
      .createOptional

  val PARQUET_MULTITHREADED_COMBINE_WAIT_TIME =
    conf("spark.rapids.sql.format.parquet.multithreaded.combine.waitTime")
      .doc("When using the multithreaded parquet reader with combine mode, how long " +
        "to wait, in milliseconds, for more files to finish if haven't met the size threshold. " +
        "Note that this will wait this amount of time from when the last file was available, " +
        "so total wait time could be larger then this. " +
        s"DEPRECATED: use $READER_MULTITHREADED_COMBINE_WAIT_TIME instead.")
      .integerConf
      .createOptional

  val PARQUET_MULTITHREADED_READ_KEEP_ORDER =
    conf("spark.rapids.sql.format.parquet.multithreaded.read.keepOrder")
      .doc("When using the MULTITHREADED reader, if this is set to true we read " +
        "the files in the same order Spark does, otherwise the order may not be the same. " +
        s"DEPRECATED: use $READER_MULTITHREADED_READ_KEEP_ORDER instead.")
      .booleanConf
      .createOptional

  /** List of schemes that are always considered cloud storage schemes */
  private lazy val DEFAULT_CLOUD_SCHEMES =
    Seq("abfs", "abfss", "dbfs", "gs", "s3", "s3a", "s3n", "wasbs", "cosn")

  val CLOUD_SCHEMES = conf("spark.rapids.cloudSchemes")
    .doc("Comma separated list of additional URI schemes that are to be considered cloud based " +
      s"filesystems. Schemes already included: ${DEFAULT_CLOUD_SCHEMES.mkString(", ")}. Cloud " +
      "based stores generally would be total separate from the executors and likely have a " +
      "higher I/O read cost. Many times the cloud filesystems also get better throughput when " +
      "you have multiple readers in parallel. This is used with " +
      "spark.rapids.sql.format.parquet.reader.type")
    .commonlyUsed()
    .stringConf
    .toSequence
    .createOptional

  val PARQUET_MULTITHREAD_READ_NUM_THREADS =
    conf("spark.rapids.sql.format.parquet.multiThreadedRead.numThreads")
      .doc("The maximum number of threads, on the executor, to use for reading small " +
        "Parquet files in parallel. This can not be changed at runtime after the executor has " +
        "started. Used with COALESCING and MULTITHREADED reader, see " +
        s"$PARQUET_READER_TYPE. DEPRECATED: use $MULTITHREAD_READ_NUM_THREADS")
      .startupOnly()
      .integerConf
      .createOptional

  val PARQUET_MULTITHREAD_READ_MAX_NUM_FILES_PARALLEL =
    conf("spark.rapids.sql.format.parquet.multiThreadedRead.maxNumFilesParallel")
      .doc("A limit on the maximum number of files per task processed in parallel on the CPU " +
        "side before the file is sent to the GPU. This affects the amount of host memory used " +
        "when reading the files in parallel. Used with MULTITHREADED reader, see " +
        s"$PARQUET_READER_TYPE.")
      .integerConf
      .checkValue(v => v > 0, "The maximum number of files must be greater than 0.")
      .createWithDefault(Integer.MAX_VALUE)

  val ENABLE_PARQUET_READ = conf("spark.rapids.sql.format.parquet.read.enabled")
    .doc("When set to false disables parquet input acceleration")
    .booleanConf
    .createWithDefault(true)

  val ENABLE_PARQUET_WRITE = conf("spark.rapids.sql.format.parquet.write.enabled")
    .doc("When set to false disables parquet output acceleration")
    .booleanConf
    .createWithDefault(true)

  val ENABLE_ORC = conf("spark.rapids.sql.format.orc.enabled")
    .doc("When set to false disables all orc input and output acceleration")
    .booleanConf
    .createWithDefault(true)

  val ENABLE_ORC_READ = conf("spark.rapids.sql.format.orc.read.enabled")
    .doc("When set to false disables orc input acceleration")
    .booleanConf
    .createWithDefault(true)

  val ENABLE_ORC_WRITE = conf("spark.rapids.sql.format.orc.write.enabled")
    .doc("When set to false disables orc output acceleration")
    .booleanConf
    .createWithDefault(true)

  val ENABLE_EXPAND_PREPROJECT = conf("spark.rapids.sql.expandPreproject.enabled")
    .doc("When set to false disables the pre-projection for GPU Expand. " +
      "Pre-projection leverages the tiered projection to evaluate expressions that " +
      "semantically equal across Expand projection lists before expanding, to avoid " +
      s"duplicate evaluations. '${ENABLE_TIERED_PROJECT.key}' should also set to true " +
      "to enable this.")
    .internal()
    .booleanConf
    .createWithDefault(true)

  val ENABLE_ORC_FLOAT_TYPES_TO_STRING =
    conf("spark.rapids.sql.format.orc.floatTypesToString.enable")
    .doc("When reading an ORC file, the source data schemas(schemas of ORC file) may differ " +
      "from the target schemas (schemas of the reader), we need to handle the castings from " +
      "source type to target type. Since float/double numbers in GPU have different precision " +
      "with CPU, when casting float/double to string, the result of GPU is different from " +
      "result of CPU spark. Its default value is `true` (this means the strings result will " +
      "differ from result of CPU). If it's set `false` explicitly and there exists casting " +
      "from float/double to string in the job, then such behavior will cause an exception, " +
      "and the job will fail.")
    .booleanConf
    .createWithDefault(true)

  val ORC_READER_TYPE = conf("spark.rapids.sql.format.orc.reader.type")
    .doc("Sets the ORC reader type. We support different types that are optimized for " +
      "different environments. The original Spark style reader can be selected by setting this " +
      "to PERFILE which individually reads and copies files to the GPU. Loading many small files " +
      "individually has high overhead, and using either COALESCING or MULTITHREADED is " +
      "recommended instead. The COALESCING reader is good when using a local file system where " +
      "the executors are on the same nodes or close to the nodes the data is being read on. " +
      "This reader coalesces all the files assigned to a task into a single host buffer before " +
      "sending it down to the GPU. It copies blocks from a single file into a host buffer in " +
      s"separate threads in parallel, see $MULTITHREAD_READ_NUM_THREADS. " +
      "MULTITHREADED is good for cloud environments where you are reading from a blobstore " +
      "that is totally separate and likely has a higher I/O read cost. Many times the cloud " +
      "environments also get better throughput when you have multiple readers in parallel. " +
      "This reader uses multiple threads to read each file in parallel and each file is sent " +
      "to the GPU separately. This allows the CPU to keep reading while GPU is also doing work. " +
      s"See $MULTITHREAD_READ_NUM_THREADS and " +
      "spark.rapids.sql.format.orc.multiThreadedRead.maxNumFilesParallel to control " +
      "the number of threads and amount of memory used. " +
      "By default this is set to AUTO so we select the reader we think is best. This will " +
      "either be the COALESCING or the MULTITHREADED based on whether we think the file is " +
      "in the cloud. See spark.rapids.cloudSchemes.")
    .stringConf
    .transform(_.toUpperCase(java.util.Locale.ROOT))
    .checkValues(RapidsReaderType.values.map(_.toString))
    .createWithDefault(RapidsReaderType.AUTO.toString)

  val ORC_MULTITHREAD_READ_NUM_THREADS =
    conf("spark.rapids.sql.format.orc.multiThreadedRead.numThreads")
      .doc("The maximum number of threads, on the executor, to use for reading small " +
        "ORC files in parallel. This can not be changed at runtime after the executor has " +
        "started. Used with MULTITHREADED reader, see " +
        s"$ORC_READER_TYPE. DEPRECATED: use $MULTITHREAD_READ_NUM_THREADS")
      .startupOnly()
      .integerConf
      .createOptional

  val ORC_MULTITHREAD_READ_MAX_NUM_FILES_PARALLEL =
    conf("spark.rapids.sql.format.orc.multiThreadedRead.maxNumFilesParallel")
      .doc("A limit on the maximum number of files per task processed in parallel on the CPU " +
        "side before the file is sent to the GPU. This affects the amount of host memory used " +
        "when reading the files in parallel. Used with MULTITHREADED reader, see " +
        s"$ORC_READER_TYPE.")
      .integerConf
      .checkValue(v => v > 0, "The maximum number of files must be greater than 0.")
      .createWithDefault(Integer.MAX_VALUE)

  val ENABLE_CSV = conf("spark.rapids.sql.format.csv.enabled")
    .doc("When set to false disables all csv input and output acceleration. " +
      "(only input is currently supported anyways)")
    .booleanConf
    .createWithDefault(true)

  val ENABLE_CSV_READ = conf("spark.rapids.sql.format.csv.read.enabled")
    .doc("When set to false disables csv input acceleration")
    .booleanConf
    .createWithDefault(true)

  val ENABLE_READ_CSV_FLOATS = conf("spark.rapids.sql.csv.read.float.enabled")
    .doc("CSV reading is not 100% compatible when reading floats.")
    .booleanConf
    .createWithDefault(true)

  val ENABLE_READ_CSV_DOUBLES = conf("spark.rapids.sql.csv.read.double.enabled")
    .doc("CSV reading is not 100% compatible when reading doubles.")
    .booleanConf
    .createWithDefault(true)

  val ENABLE_READ_CSV_DECIMALS = conf("spark.rapids.sql.csv.read.decimal.enabled")
    .doc("CSV reading is not 100% compatible when reading decimals.")
    .booleanConf
    .createWithDefault(false)

  val ENABLE_JSON = conf("spark.rapids.sql.format.json.enabled")
    .doc("When set to true enables all json input and output acceleration. " +
      "(only input is currently supported anyways)")
    .booleanConf
    .createWithDefault(false)

  val ENABLE_JSON_READ = conf("spark.rapids.sql.format.json.read.enabled")
    .doc("When set to true enables json input acceleration")
    .booleanConf
    .createWithDefault(false)

  val ENABLE_READ_JSON_FLOATS = conf("spark.rapids.sql.json.read.float.enabled")
    .doc("JSON reading is not 100% compatible when reading floats.")
    .booleanConf
    .createWithDefault(true)

  val ENABLE_READ_JSON_DOUBLES = conf("spark.rapids.sql.json.read.double.enabled")
    .doc("JSON reading is not 100% compatible when reading doubles.")
    .booleanConf
    .createWithDefault(true)

  val ENABLE_READ_JSON_DECIMALS = conf("spark.rapids.sql.json.read.decimal.enabled")
    .doc("When reading a quoted string as a decimal Spark supports reading non-ascii " +
        "unicode digits, and the RAPIDS Accelerator does not.")
    .booleanConf
    .createWithDefault(true)

  val ENABLE_AVRO = conf("spark.rapids.sql.format.avro.enabled")
    .doc("When set to true enables all avro input and output acceleration. " +
      "(only input is currently supported anyways)")
    .booleanConf
    .createWithDefault(false)

  val ENABLE_AVRO_READ = conf("spark.rapids.sql.format.avro.read.enabled")
    .doc("When set to true enables avro input acceleration")
    .booleanConf
    .createWithDefault(false)

  val AVRO_READER_TYPE = conf("spark.rapids.sql.format.avro.reader.type")
    .doc("Sets the Avro reader type. We support different types that are optimized for " +
      "different environments. The original Spark style reader can be selected by setting this " +
      "to PERFILE which individually reads and copies files to the GPU. Loading many small files " +
      "individually has high overhead, and using either COALESCING or MULTITHREADED is " +
      "recommended instead. The COALESCING reader is good when using a local file system where " +
      "the executors are on the same nodes or close to the nodes the data is being read on. " +
      "This reader coalesces all the files assigned to a task into a single host buffer before " +
      "sending it down to the GPU. It copies blocks from a single file into a host buffer in " +
      s"separate threads in parallel, see $MULTITHREAD_READ_NUM_THREADS. " +
      "MULTITHREADED is good for cloud environments where you are reading from a blobstore " +
      "that is totally separate and likely has a higher I/O read cost. Many times the cloud " +
      "environments also get better throughput when you have multiple readers in parallel. " +
      "This reader uses multiple threads to read each file in parallel and each file is sent " +
      "to the GPU separately. This allows the CPU to keep reading while GPU is also doing work. " +
      s"See $MULTITHREAD_READ_NUM_THREADS and " +
      "spark.rapids.sql.format.avro.multiThreadedRead.maxNumFilesParallel to control " +
      "the number of threads and amount of memory used. " +
      "By default this is set to AUTO so we select the reader we think is best. This will " +
      "either be the COALESCING or the MULTITHREADED based on whether we think the file is " +
      "in the cloud. See spark.rapids.cloudSchemes.")
    .stringConf
    .transform(_.toUpperCase(java.util.Locale.ROOT))
    .checkValues(RapidsReaderType.values.map(_.toString))
    .createWithDefault(RapidsReaderType.AUTO.toString)

  val AVRO_MULTITHREAD_READ_NUM_THREADS =
    conf("spark.rapids.sql.format.avro.multiThreadedRead.numThreads")
      .doc("The maximum number of threads, on one executor, to use for reading small " +
        "Avro files in parallel. This can not be changed at runtime after the executor has " +
        "started. Used with MULTITHREADED reader, see " +
        s"$AVRO_READER_TYPE. DEPRECATED: use $MULTITHREAD_READ_NUM_THREADS")
      .startupOnly()
      .integerConf
      .createOptional

  val AVRO_MULTITHREAD_READ_MAX_NUM_FILES_PARALLEL =
    conf("spark.rapids.sql.format.avro.multiThreadedRead.maxNumFilesParallel")
      .doc("A limit on the maximum number of files per task processed in parallel on the CPU " +
        "side before the file is sent to the GPU. This affects the amount of host memory used " +
        "when reading the files in parallel. Used with MULTITHREADED reader, see " +
        s"$AVRO_READER_TYPE.")
      .integerConf
      .checkValue(v => v > 0, "The maximum number of files must be greater than 0.")
      .createWithDefault(Integer.MAX_VALUE)

  val ENABLE_DELTA_WRITE = conf("spark.rapids.sql.format.delta.write.enabled")
      .doc("When set to false disables Delta Lake output acceleration.")
      .booleanConf
      .createWithDefault(true)

  val ENABLE_ICEBERG = conf("spark.rapids.sql.format.iceberg.enabled")
    .doc("When set to false disables all Iceberg acceleration")
    .booleanConf
    .createWithDefault(true)

  val ENABLE_ICEBERG_READ = conf("spark.rapids.sql.format.iceberg.read.enabled")
    .doc("When set to false disables Iceberg input acceleration")
    .booleanConf
    .createWithDefault(true)

  val ENABLE_HIVE_TEXT: ConfEntryWithDefault[Boolean] =
    conf("spark.rapids.sql.format.hive.text.enabled")
      .doc("When set to false disables Hive text table acceleration")
      .booleanConf
      .createWithDefault(true)

  val ENABLE_HIVE_TEXT_READ: ConfEntryWithDefault[Boolean] =
    conf("spark.rapids.sql.format.hive.text.read.enabled")
      .doc("When set to false disables Hive text table read acceleration")
      .booleanConf
      .createWithDefault(true)

  val ENABLE_HIVE_TEXT_WRITE: ConfEntryWithDefault[Boolean] =
    conf("spark.rapids.sql.format.hive.text.write.enabled")
      .doc("When set to false disables Hive text table write acceleration")
      .booleanConf
      .createWithDefault(false)

  val ENABLE_READ_HIVE_FLOATS = conf("spark.rapids.sql.format.hive.text.read.float.enabled")
      .doc("Hive text file reading is not 100% compatible when reading floats.")
      .booleanConf
      .createWithDefault(true)

  val ENABLE_READ_HIVE_DOUBLES = conf("spark.rapids.sql.format.hive.text.read.double.enabled")
      .doc("Hive text file reading is not 100% compatible when reading doubles.")
      .booleanConf
      .createWithDefault(true)

  val ENABLE_READ_HIVE_DECIMALS = conf("spark.rapids.sql.format.hive.text.read.decimal.enabled")
      .doc("Hive text file reading is not 100% compatible when reading decimals. Hive has " +
          "more limitations on what is valid compared to the GPU implementation in some corner " +
          "cases. See https://github.com/NVIDIA/spark-rapids/issues/7246")
      .booleanConf
      .createWithDefault(true)

  val ENABLE_RANGE_WINDOW_BYTES = conf("spark.rapids.sql.window.range.byte.enabled")
    .doc("When the order-by column of a range based window is byte type and " +
      "the range boundary calculated for a value has overflow, CPU and GPU will get " +
      "the different results. When set to false disables the range window acceleration for the " +
      "byte type order-by column")
    .booleanConf
    .createWithDefault(false)

  val ENABLE_RANGE_WINDOW_SHORT = conf("spark.rapids.sql.window.range.short.enabled")
    .doc("When the order-by column of a range based window is short type and " +
      "the range boundary calculated for a value has overflow, CPU and GPU will get " +
      "the different results. When set to false disables the range window acceleration for the " +
      "short type order-by column")
    .booleanConf
    .createWithDefault(false)

  val ENABLE_RANGE_WINDOW_INT = conf("spark.rapids.sql.window.range.int.enabled")
    .doc("When the order-by column of a range based window is int type and " +
      "the range boundary calculated for a value has overflow, CPU and GPU will get " +
      "the different results. When set to false disables the range window acceleration for the " +
      "int type order-by column")
    .booleanConf
    .createWithDefault(true)

  val ENABLE_RANGE_WINDOW_LONG = conf("spark.rapids.sql.window.range.long.enabled")
    .doc("When the order-by column of a range based window is long type and " +
      "the range boundary calculated for a value has overflow, CPU and GPU will get " +
      "the different results. When set to false disables the range window acceleration for the " +
      "long type order-by column")
    .booleanConf
    .createWithDefault(true)

  val ENABLE_RANGE_WINDOW_FLOAT: ConfEntryWithDefault[Boolean] =
    conf("spark.rapids.sql.window.range.float.enabled")
      .doc("When set to false, this disables the range window acceleration for the " +
        "FLOAT type order-by column")
      .booleanConf
      .createWithDefault(true)

  val ENABLE_RANGE_WINDOW_DOUBLE: ConfEntryWithDefault[Boolean] =
    conf("spark.rapids.sql.window.range.double.enabled")
      .doc("When set to false, this disables the range window acceleration for the " +
        "double type order-by column")
      .booleanConf
      .createWithDefault(true)

  val ENABLE_RANGE_WINDOW_DECIMAL: ConfEntryWithDefault[Boolean] =
    conf("spark.rapids.sql.window.range.decimal.enabled")
    .doc("When set to false, this disables the range window acceleration for the " +
      "DECIMAL type order-by column")
    .booleanConf
    .createWithDefault(true)

  val BATCHED_BOUNDED_ROW_WINDOW_MAX: ConfEntryWithDefault[Integer] =
    conf("spark.rapids.sql.window.batched.bounded.row.max")
      .doc("Max value for bounded row window preceding/following extents " +
      "permissible for the window to be evaluated in batched mode. This value affects " +
      "both the preceding and following bounds, potentially doubling the window size " +
      "permitted for batched execution")
      .integerConf
      .createWithDefault(value = 100)

  val ENABLE_SINGLE_PASS_PARTIAL_SORT_AGG: ConfEntryWithDefault[Boolean] =
    conf("spark.rapids.sql.agg.singlePassPartialSortEnabled")
    .doc("Enable or disable a single pass partial sort optimization where if a heuristic " +
        "indicates it would be good we pre-sort the data before a partial agg and then " +
        "do the agg in a single pass with no merge, so there is no spilling")
    .internal()
    .booleanConf
    .createWithDefault(true)

  val FORCE_SINGLE_PASS_PARTIAL_SORT_AGG: ConfEntryWithDefault[Boolean] =
    conf("spark.rapids.sql.agg.forceSinglePassPartialSort")
    .doc("Force a single pass partial sort agg to happen in all cases that it could, " +
        "no matter what the heuristic says. This is really just for testing.")
    .internal()
    .booleanConf
    .createWithDefault(false)

  val ENABLE_REGEXP = conf("spark.rapids.sql.regexp.enabled")
    .doc("Specifies whether supported regular expressions will be evaluated on the GPU. " +
      "Unsupported expressions will fall back to CPU. However, there are some known edge cases " +
      "that will still execute on GPU and produce incorrect results and these are documented in " +
      "the compatibility guide. Setting this config to false will make all regular expressions " +
      "run on the CPU instead.")
    .booleanConf
    .createWithDefault(true)

  val REGEXP_MAX_STATE_MEMORY_BYTES = conf("spark.rapids.sql.regexp.maxStateMemoryBytes")
    .doc("Specifies the maximum memory on GPU to be used for regular expressions." +
      "The memory usage is an estimate based on an upper-bound approximation on the " +
      "complexity of the regular expression. Note that the actual memory usage may " +
      "still be higher than this estimate depending on the number of rows in the data" +
      "column and the input strings themselves. It is recommended to not set this to " +
      s"more than 3 times ${GPU_BATCH_SIZE_BYTES.key}")
    .bytesConf(ByteUnit.BYTE)
    .createWithDefault(Integer.MAX_VALUE)

  // INTERNAL TEST AND DEBUG CONFIGS

  val TEST_RETRY_OOM_INJECTION_MODE = conf("spark.rapids.sql.test.injectRetryOOM")
    .doc("Only to be used in tests. If `true` the retry iterator will inject a GpuRetryOOM " +
         "or CpuRetryOOM once per invocation. Furthermore an extended config " +
         "`num_ooms=<int>,skip=<int>,type=CPU|GPU|CPU_OR_GPU,split=<bool>` can be provided to " +
         "specify the number of OOMs to generate; how many to skip before doing so; whether to " +
         "filter by allocation events by host(CPU), device(GPU), or both (CPU_OR_GPU); " +
         "whether to inject *SplitAndRetryOOM instead of plain *RetryOOM exceptions." +
         "Note *SplitAndRetryOOM exceptions are not always handled - use with care.")
    .internal()
    .stringConf
    .createWithDefault(false.toString)

  val FOLDABLE_NON_LIT_ALLOWED = conf("spark.rapids.sql.test.isFoldableNonLitAllowed")
    .doc("Only to be used in tests. If `true` the foldable expressions that are not literals " +
      "will be allowed")
    .internal()
    .booleanConf
    .createWithDefault(false)

  val TEST_CONF = conf("spark.rapids.sql.test.enabled")
    .doc("Intended to be used by unit tests, if enabled all operations must run on the " +
      "GPU or an error happens.")
    .internal()
    .booleanConf
    .createWithDefault(false)

  val TEST_ALLOWED_NONGPU = conf("spark.rapids.sql.test.allowedNonGpu")
    .doc("Comma separate string of exec or expression class names that are allowed " +
      "to not be GPU accelerated for testing.")
    .internal()
    .stringConf
    .toSequence
    .createWithDefault(Nil)

  val TEST_VALIDATE_EXECS_ONGPU = conf("spark.rapids.sql.test.validateExecsInGpuPlan")
    .doc("Comma separate string of exec class names to validate they " +
      "are GPU accelerated. Used for testing.")
    .internal()
    .stringConf
    .toSequence
    .createWithDefault(Nil)

  val HASH_SUB_PARTITION_TEST_ENABLED = conf("spark.rapids.sql.test.subPartitioning.enabled")
    .doc("Setting to true will force hash joins to use the sub-partitioning algorithm if " +
      s"${TEST_CONF.key} is also enabled, while false means always disabling it. This is " +
      "intended for tests. Do not set any value under production environments, since it " +
      "will override the default behavior that will choose one automatically according to " +
      "the input batch size")
    .internal()
    .booleanConf
    .createOptional

  val LOG_TRANSFORMATIONS = conf("spark.rapids.sql.debug.logTransformations")
    .doc("When enabled, all query transformations will be logged.")
    .internal()
    .booleanConf
    .createWithDefault(false)

  val PARQUET_DEBUG_DUMP_PREFIX = conf("spark.rapids.sql.parquet.debug.dumpPrefix")
    .doc("A path prefix where Parquet split file data is dumped for debugging.")
    .internal()
    .stringConf
    .createOptional

  val PARQUET_DEBUG_DUMP_ALWAYS = conf("spark.rapids.sql.parquet.debug.dumpAlways")
    .doc(s"This only has an effect if $PARQUET_DEBUG_DUMP_PREFIX is set. If true then " +
      "Parquet data is dumped for every read operation otherwise only on a read error.")
    .internal()
    .booleanConf
    .createWithDefault(false)

  val ORC_DEBUG_DUMP_PREFIX = conf("spark.rapids.sql.orc.debug.dumpPrefix")
    .doc("A path prefix where ORC split file data is dumped for debugging.")
    .internal()
    .stringConf
    .createOptional

  val ORC_DEBUG_DUMP_ALWAYS = conf("spark.rapids.sql.orc.debug.dumpAlways")
    .doc(s"This only has an effect if $ORC_DEBUG_DUMP_PREFIX is set. If true then " +
      "ORC data is dumped for every read operation otherwise only on a read error.")
    .internal()
    .booleanConf
    .createWithDefault(false)

  val AVRO_DEBUG_DUMP_PREFIX = conf("spark.rapids.sql.avro.debug.dumpPrefix")
    .doc("A path prefix where AVRO split file data is dumped for debugging.")
    .internal()
    .stringConf
    .createOptional

  val AVRO_DEBUG_DUMP_ALWAYS = conf("spark.rapids.sql.avro.debug.dumpAlways")
    .doc(s"This only has an effect if $AVRO_DEBUG_DUMP_PREFIX is set. If true then " +
      "Avro data is dumped for every read operation otherwise only on a read error.")
    .internal()
    .booleanConf
    .createWithDefault(false)

  val HASH_AGG_REPLACE_MODE = conf("spark.rapids.sql.hashAgg.replaceMode")
    .doc("Only when hash aggregate exec has these modes (\"all\" by default): " +
      "\"all\" (try to replace all aggregates, default), " +
      "\"complete\" (exclusively replace complete aggregates), " +
      "\"partial\" (exclusively replace partial aggregates), " +
      "\"final\" (exclusively replace final aggregates)." +
      " These modes can be connected with &(AND) or |(OR) to form sophisticated patterns.")
    .internal()
    .stringConf
    .createWithDefault("all")

  val PARTIAL_MERGE_DISTINCT_ENABLED = conf("spark.rapids.sql.partialMerge.distinct.enabled")
    .doc("Enables aggregates that are in PartialMerge mode to run on the GPU if true")
    .internal()
    .booleanConf
    .createWithDefault(true)

  val SHUFFLE_MANAGER_ENABLED = conf("spark.rapids.shuffle.enabled")
    .doc("Enable or disable the RAPIDS Shuffle Manager at runtime. " +
      "The [RAPIDS Shuffle Manager](https://docs.nvidia.com/spark-rapids/user-guide/latest" +
      "/additional-functionality/rapids-shuffle.html) must " +
      "already be configured. When set to `false`, the built-in Spark shuffle will be used. ")
    .booleanConf
    .createWithDefault(true)

  object RapidsShuffleManagerMode extends Enumeration {
    val UCX, CACHE_ONLY, MULTITHREADED = Value
  }

  val SHUFFLE_MANAGER_MODE = conf("spark.rapids.shuffle.mode")
    .doc("RAPIDS Shuffle Manager mode. " +
      "\"MULTITHREADED\": shuffle file writes and reads are parallelized using a thread pool. " +
      "\"UCX\": (requires UCX installation) uses accelerated transports for " +
      "transferring shuffle blocks. " +
      "\"CACHE_ONLY\": use when running a single executor, for short-circuit cached " +
      "shuffle (for testing purposes).")
    .startupOnly()
    .stringConf
    .checkValues(RapidsShuffleManagerMode.values.map(_.toString))
    .createWithDefault(RapidsShuffleManagerMode.MULTITHREADED.toString)

  val SHUFFLE_TRANSPORT_EARLY_START = conf("spark.rapids.shuffle.transport.earlyStart")
    .doc("Enable early connection establishment for RAPIDS Shuffle")
    .startupOnly()
    .booleanConf
    .createWithDefault(true)

  val SHUFFLE_TRANSPORT_EARLY_START_HEARTBEAT_INTERVAL =
    conf("spark.rapids.shuffle.transport.earlyStart.heartbeatInterval")
      .doc("Shuffle early start heartbeat interval (milliseconds). " +
        "Executors will send a heartbeat RPC message to the driver at this interval")
      .startupOnly()
      .integerConf
      .createWithDefault(5000)

  val SHUFFLE_TRANSPORT_EARLY_START_HEARTBEAT_TIMEOUT =
    conf("spark.rapids.shuffle.transport.earlyStart.heartbeatTimeout")
      .doc(s"Shuffle early start heartbeat timeout (milliseconds). " +
        s"Executors that don't heartbeat within this timeout will be considered stale. " +
        s"This timeout must be higher than the value for " +
        s"${SHUFFLE_TRANSPORT_EARLY_START_HEARTBEAT_INTERVAL.key}")
      .startupOnly()
      .integerConf
      .createWithDefault(10000)

  val SHUFFLE_TRANSPORT_CLASS_NAME = conf("spark.rapids.shuffle.transport.class")
    .doc("The class of the specific RapidsShuffleTransport to use during the shuffle.")
    .internal()
    .startupOnly()
    .stringConf
    .createWithDefault("com.nvidia.spark.rapids.shuffle.ucx.UCXShuffleTransport")

  val SHUFFLE_TRANSPORT_MAX_RECEIVE_INFLIGHT_BYTES =
    conf("spark.rapids.shuffle.transport.maxReceiveInflightBytes")
      .doc("Maximum aggregate amount of bytes that be fetched at any given time from peers " +
        "during shuffle")
      .startupOnly()
      .bytesConf(ByteUnit.BYTE)
      .createWithDefault(1024 * 1024 * 1024)

  val SHUFFLE_UCX_ACTIVE_MESSAGES_FORCE_RNDV =
    conf("spark.rapids.shuffle.ucx.activeMessages.forceRndv")
      .doc("Set to true to force 'rndv' mode for all UCX Active Messages. " +
        "This should only be required with UCX 1.10.x. UCX 1.11.x deployments should " +
        "set to false.")
      .startupOnly()
      .booleanConf
      .createWithDefault(false)

  val SHUFFLE_UCX_USE_WAKEUP = conf("spark.rapids.shuffle.ucx.useWakeup")
    .doc("When set to true, use UCX's event-based progress (epoll) in order to wake up " +
      "the progress thread when needed, instead of a hot loop.")
    .startupOnly()
    .booleanConf
    .createWithDefault(true)

  val SHUFFLE_UCX_LISTENER_START_PORT = conf("spark.rapids.shuffle.ucx.listenerStartPort")
    .doc("Starting port to try to bind the UCX listener.")
    .internal()
    .startupOnly()
    .integerConf
    .createWithDefault(0)

  val SHUFFLE_UCX_MGMT_SERVER_HOST = conf("spark.rapids.shuffle.ucx.managementServerHost")
    .doc("The host to be used to start the management server")
    .startupOnly()
    .stringConf
    .createWithDefault(null)

  val SHUFFLE_UCX_MGMT_CONNECTION_TIMEOUT =
    conf("spark.rapids.shuffle.ucx.managementConnectionTimeout")
    .doc("The timeout for client connections to a remote peer")
    .internal()
    .startupOnly()
    .integerConf
    .createWithDefault(0)

  val SHUFFLE_UCX_BOUNCE_BUFFERS_SIZE = conf("spark.rapids.shuffle.ucx.bounceBuffers.size")
    .doc("The size of bounce buffer to use in bytes. Note that this size will be the same " +
      "for device and host memory")
    .internal()
    .startupOnly()
    .bytesConf(ByteUnit.BYTE)
    .createWithDefault(4 * 1024  * 1024)

  val SHUFFLE_UCX_BOUNCE_BUFFERS_DEVICE_COUNT =
    conf("spark.rapids.shuffle.ucx.bounceBuffers.device.count")
    .doc("The number of bounce buffers to pre-allocate from device memory")
    .internal()
    .startupOnly()
    .integerConf
    .createWithDefault(32)

  val SHUFFLE_UCX_BOUNCE_BUFFERS_HOST_COUNT =
    conf("spark.rapids.shuffle.ucx.bounceBuffers.host.count")
    .doc("The number of bounce buffers to pre-allocate from host memory")
    .internal()
    .startupOnly()
    .integerConf
    .createWithDefault(32)

  val SHUFFLE_MAX_CLIENT_THREADS = conf("spark.rapids.shuffle.maxClientThreads")
    .doc("The maximum number of threads that the shuffle client should be allowed to start")
    .internal()
    .startupOnly()
    .integerConf
    .createWithDefault(50)

  val SHUFFLE_MAX_CLIENT_TASKS = conf("spark.rapids.shuffle.maxClientTasks")
    .doc("The maximum number of tasks shuffle clients will queue before adding threads " +
      s"(up to spark.rapids.shuffle.maxClientThreads), or slowing down the transport")
    .internal()
    .startupOnly()
    .integerConf
    .createWithDefault(100)

  val SHUFFLE_CLIENT_THREAD_KEEPALIVE = conf("spark.rapids.shuffle.clientThreadKeepAlive")
    .doc("The number of seconds that the ThreadPoolExecutor will allow an idle client " +
      "shuffle thread to stay alive, before reclaiming.")
    .internal()
    .startupOnly()
    .integerConf
    .createWithDefault(30)

  val SHUFFLE_MAX_SERVER_TASKS = conf("spark.rapids.shuffle.maxServerTasks")
    .doc("The maximum number of tasks the shuffle server will queue up for its thread")
    .internal()
    .startupOnly()
    .integerConf
    .createWithDefault(1000)

  val SHUFFLE_MAX_METADATA_SIZE = conf("spark.rapids.shuffle.maxMetadataSize")
    .doc("The maximum size of a metadata message that the shuffle plugin will keep in its " +
      "direct message pool. ")
    .internal()
    .startupOnly()
    .bytesConf(ByteUnit.BYTE)
    .createWithDefault(500 * 1024)

  val SHUFFLE_COMPRESSION_CODEC = conf("spark.rapids.shuffle.compression.codec")
    .doc("The GPU codec used to compress shuffle data when using RAPIDS shuffle. " +
      "Supported codecs: zstd, lz4, copy, none")
    .internal()
    .startupOnly()
    .stringConf
    .createWithDefault("none")

val SHUFFLE_COMPRESSION_LZ4_CHUNK_SIZE = conf("spark.rapids.shuffle.compression.lz4.chunkSize")
    .doc("A configurable chunk size to use when compressing with LZ4.")
    .internal()
    .startupOnly()
    .bytesConf(ByteUnit.BYTE)
    .createWithDefault(64 * 1024)

  val SHUFFLE_COMPRESSION_ZSTD_CHUNK_SIZE =
    conf("spark.rapids.shuffle.compression.zstd.chunkSize")
      .doc("A configurable chunk size to use when compressing with ZSTD.")
      .internal()
      .startupOnly()
      .bytesConf(ByteUnit.BYTE)
      .createWithDefault(64 * 1024)

  val SHUFFLE_MULTITHREADED_MAX_BYTES_IN_FLIGHT =
    conf("spark.rapids.shuffle.multiThreaded.maxBytesInFlight")
      .doc(
        "The size limit, in bytes, that the RAPIDS shuffle manager configured in " +
        "\"MULTITHREADED\" mode will allow to be serialized or deserialized concurrently " +
        "per task. This is also the maximum amount of memory that will be used per task. " +
        "This should be set larger " +
        "than Spark's default maxBytesInFlight (48MB). The larger this setting is, the " +
        "more compressed shuffle chunks are processed concurrently. In practice, " +
        "care needs to be taken to not go over the amount of off-heap memory that Netty has " +
        "available. See https://github.com/NVIDIA/spark-rapids/issues/9153.")
      .startupOnly()
      .bytesConf(ByteUnit.BYTE)
      .createWithDefault(128 * 1024 * 1024)

  val SHUFFLE_MULTITHREADED_WRITER_THREADS =
    conf("spark.rapids.shuffle.multiThreaded.writer.threads")
      .doc("The number of threads to use for writing shuffle blocks per executor in the " +
          "RAPIDS shuffle manager configured in \"MULTITHREADED\" mode. " +
          "There are two special values: " +
          "0 = feature is disabled, falls back to Spark built-in shuffle writer; " +
          "1 = our implementation of Spark's built-in shuffle writer with extra metrics.")
      .startupOnly()
      .integerConf
      .createWithDefault(20)

  val SHUFFLE_MULTITHREADED_READER_THREADS =
    conf("spark.rapids.shuffle.multiThreaded.reader.threads")
        .doc("The number of threads to use for reading shuffle blocks per executor in the " +
            "RAPIDS shuffle manager configured in \"MULTITHREADED\" mode. " +
            "There are two special values: " +
            "0 = feature is disabled, falls back to Spark built-in shuffle reader; " +
            "1 = our implementation of Spark's built-in shuffle reader with extra metrics.")
        .startupOnly()
        .integerConf
        .createWithDefault(20)

  // ALLUXIO CONFIGS
  val ALLUXIO_MASTER = conf("spark.rapids.alluxio.master")
    .doc("The Alluxio master hostname. If not set, read Alluxio master URL from " +
      "spark.rapids.alluxio.home locally. This config is useful when Alluxio master " +
      "and Spark driver are not co-located.")
    .startupOnly()
    .stringConf
    .createWithDefault("")

  val ALLUXIO_MASTER_PORT = conf("spark.rapids.alluxio.master.port")
    .doc("The Alluxio master port. If not set, read Alluxio master port from " +
      "spark.rapids.alluxio.home locally. This config is useful when Alluxio master " +
      "and Spark driver are not co-located.")
    .startupOnly()
    .integerConf
    .createWithDefault(19998)

  val ALLUXIO_HOME = conf("spark.rapids.alluxio.home")
    .doc("The Alluxio installation home path or link to the installation home path. ")
    .startupOnly()
    .stringConf
    .createWithDefault("/opt/alluxio")

  val ALLUXIO_PATHS_REPLACE = conf("spark.rapids.alluxio.pathsToReplace")
    .doc("List of paths to be replaced with corresponding Alluxio scheme. " +
      "E.g. when configure is set to " +
      "\"s3://foo->alluxio://0.1.2.3:19998/foo,gs://bar->alluxio://0.1.2.3:19998/bar\", " +
      "it means: " +
      "\"s3://foo/a.csv\" will be replaced to \"alluxio://0.1.2.3:19998/foo/a.csv\" and " +
      "\"gs://bar/b.csv\" will be replaced to \"alluxio://0.1.2.3:19998/bar/b.csv\". " +
      "To use this config, you have to mount the buckets to Alluxio by yourself. " +
      "If you set this config, spark.rapids.alluxio.automount.enabled won't be valid.")
    .startupOnly()
    .stringConf
    .toSequence
    .createOptional

  val ALLUXIO_AUTOMOUNT_ENABLED = conf("spark.rapids.alluxio.automount.enabled")
    .doc("Enable the feature of auto mounting the cloud storage to Alluxio. " +
      "It requires the Alluxio master is the same node of Spark driver node. " +
      "The Alluxio master's host and port will be read from alluxio.master.hostname and " +
      "alluxio.master.rpc.port(default: 19998) from ALLUXIO_HOME/conf/alluxio-site.properties, " +
      "then replace a cloud path which matches spark.rapids.alluxio.bucket.regex like " +
      "\"s3://bar/b.csv\" to \"alluxio://0.1.2.3:19998/bar/b.csv\", " +
      "and the bucket \"s3://bar\" will be mounted to \"/bar\" in Alluxio automatically.")
    .booleanConf
    .createWithDefault(false)

  val ALLUXIO_BUCKET_REGEX = conf("spark.rapids.alluxio.bucket.regex")
    .doc("A regex to decide which bucket should be auto-mounted to Alluxio. " +
      "E.g. when setting as \"^s3://bucket.*\", " +
      "the bucket which starts with \"s3://bucket\" will be mounted to Alluxio " +
      "and the path \"s3://bucket-foo/a.csv\" will be replaced to " +
      "\"alluxio://0.1.2.3:19998/bucket-foo/a.csv\". " +
      "It's only valid when setting spark.rapids.alluxio.automount.enabled=true. " +
      "The default value matches all the buckets in \"s3://\" or \"s3a://\" scheme.")
    .stringConf
    .createWithDefault("^s3a{0,1}://.*")

  val ALLUXIO_USER = conf("spark.rapids.alluxio.user")
      .doc("Alluxio user is set on the Alluxio client, " +
          "which is used to mount or get information. " +
          "By default it should be the user that running the Alluxio processes. " +
          "The default value is ubuntu.")
      .stringConf
      .createWithDefault("ubuntu")

  val ALLUXIO_REPLACEMENT_ALGO = conf("spark.rapids.alluxio.replacement.algo")
    .doc("The algorithm used when replacing the UFS path with the Alluxio path. CONVERT_TIME " +
      "and TASK_TIME are the valid options. CONVERT_TIME indicates that we do it " +
      "when we convert it to a GPU file read, this has extra overhead of creating an entirely " +
      "new file index, which requires listing the files and getting all new file info from " +
      "Alluxio. TASK_TIME replaces the path as late as possible inside of the task. " +
      "By waiting and replacing it at task time, it just replaces " +
      "the path without fetching the file information again, this is faster " +
      "but doesn't update locality information if that has a bit impact on performance.")
    .stringConf
    .checkValues(Set("CONVERT_TIME", "TASK_TIME"))
    .createWithDefault("TASK_TIME")

  val ALLUXIO_LARGE_FILE_THRESHOLD = conf("spark.rapids.alluxio.large.file.threshold")
    .doc("The threshold is used to identify whether average size of files is large " +
      "when reading from S3. If reading large files from S3 and " +
      "the disks used by Alluxio are slow, " +
      "directly reading from S3 is better than reading caches from Alluxio, " +
      "because S3 network bandwidth is faster than local disk. " +
      "This improvement takes effect when spark.rapids.alluxio.slow.disk is enabled.")
    .bytesConf(ByteUnit.BYTE)
    .createWithDefault(64 * 1024 * 1024) // 64M

  val ALLUXIO_SLOW_DISK = conf("spark.rapids.alluxio.slow.disk")
    .doc("Indicates whether the disks used by Alluxio are slow. " +
      "If it's true and reading S3 large files, " +
      "Rapids Accelerator reads from S3 directly instead of reading from Alluxio caches. " +
      "Refer to spark.rapids.alluxio.large.file.threshold which defines a threshold that " +
      "identifying whether files are large. " +
      "Typically, it's slow disks if speed is less than 300M/second. " +
      "If using convert time spark.rapids.alluxio.replacement.algo, " +
      "this may not apply to all file types like Delta files")
    .booleanConf
    .createWithDefault(true)

  // USER FACING DEBUG CONFIGS

  val SHUFFLE_COMPRESSION_MAX_BATCH_MEMORY =
    conf("spark.rapids.shuffle.compression.maxBatchMemory")
      .internal()
      .bytesConf(ByteUnit.BYTE)
      .createWithDefault(1024 * 1024 * 1024)

  val EXPLAIN = conf("spark.rapids.sql.explain")
    .doc("Explain why some parts of a query were not placed on a GPU or not. Possible " +
      "values are ALL: print everything, NONE: print nothing, NOT_ON_GPU: print only parts of " +
      "a query that did not go on the GPU")
    .commonlyUsed()
    .stringConf
    .createWithDefault("NOT_ON_GPU")

  val SHIMS_PROVIDER_OVERRIDE = conf("spark.rapids.shims-provider-override")
    .internal()
    .startupOnly()
    .doc("Overrides the automatic Spark shim detection logic and forces a specific shims " +
      "provider class to be used. Set to the fully qualified shims provider class to use. " +
      "If you are using a custom Spark version such as Spark 3.1.1.0 then this can be used to " +
      "specify the shims provider that matches the base Spark version of Spark 3.1.1, i.e.: " +
      "com.nvidia.spark.rapids.shims.spark311.SparkShimServiceProvider. If you modified Spark " +
      "then there is no guarantee the RAPIDS Accelerator will function properly." +
      "When tested in a combined jar with other Shims, it's expected that the provided " +
      "implementation follows the same convention as existing Spark shims. If its class" +
      " name has the form com.nvidia.spark.rapids.shims.<shimId>.YourSparkShimServiceProvider. " +
      "The last package name component, i.e., shimId, can be used in the combined jar as the root" +
      " directory /shimId for any incompatible classes. When tested in isolation, no special " +
      "jar root is required"
    )
    .stringConf
    .createOptional

  val CUDF_VERSION_OVERRIDE = conf("spark.rapids.cudfVersionOverride")
    .internal()
    .startupOnly()
    .doc("Overrides the cudf version compatibility check between cudf jar and RAPIDS Accelerator " +
      "jar. If you are sure that the cudf jar which is mentioned in the classpath is compatible " +
      "with the RAPIDS Accelerator version, then set this to true.")
    .booleanConf
    .createWithDefault(false)

  object AllowMultipleJars extends Enumeration {
    val ALWAYS, SAME_REVISION, NEVER = Value
  }

  val ALLOW_MULTIPLE_JARS = conf("spark.rapids.sql.allowMultipleJars")
    .startupOnly()
    .doc("Allow multiple rapids-4-spark, spark-rapids-jni, and cudf jars on the classpath. " +
      "Spark will take the first one it finds, so the version may not be expected. Possisble " +
      "values are ALWAYS: allow all jars, SAME_REVISION: only allow jars with the same " +
      "revision, NEVER: do not allow multiple jars at all.")
    .stringConf
    .transform(_.toUpperCase(java.util.Locale.ROOT))
    .checkValues(AllowMultipleJars.values.map(_.toString))
    .createWithDefault(AllowMultipleJars.SAME_REVISION.toString)

  val ALLOW_DISABLE_ENTIRE_PLAN = conf("spark.rapids.allowDisableEntirePlan")
    .internal()
    .doc("The plugin has the ability to detect possibe incompatibility with some specific " +
      "queries and cluster configurations. In those cases the plugin will disable GPU support " +
      "for the entire query. Set this to false if you want to override that behavior, but use " +
      "with caution.")
    .booleanConf
    .createWithDefault(true)

  val OPTIMIZER_ENABLED = conf("spark.rapids.sql.optimizer.enabled")
      .internal()
      .doc("Enable cost-based optimizer that will attempt to avoid " +
          "transitions to GPU for operations that will not result in improved performance " +
          "over CPU")
      .booleanConf
      .createWithDefault(false)

  val OPTIMIZER_EXPLAIN = conf("spark.rapids.sql.optimizer.explain")
      .internal()
      .doc("Explain why some parts of a query were not placed on a GPU due to " +
          "optimization rules. Possible values are ALL: print everything, NONE: print nothing")
      .stringConf
      .createWithDefault("NONE")

  val OPTIMIZER_DEFAULT_ROW_COUNT = conf("spark.rapids.sql.optimizer.defaultRowCount")
    .internal()
    .doc("The cost-based optimizer uses estimated row counts to calculate costs and sometimes " +
      "there is no row count available so we need a default assumption to use in this case")
    .longConf
    .createWithDefault(1000000)

  val OPTIMIZER_CLASS_NAME = conf("spark.rapids.sql.optimizer.className")
    .internal()
    .doc("Optimizer implementation class name. The class must implement the " +
      "com.nvidia.spark.rapids.Optimizer trait")
    .stringConf
    .createWithDefault("com.nvidia.spark.rapids.CostBasedOptimizer")

  val OPTIMIZER_DEFAULT_CPU_OPERATOR_COST = conf("spark.rapids.sql.optimizer.cpu.exec.default")
    .internal()
    .doc("Default per-row CPU cost of executing an operator, in seconds")
    .doubleConf
    .createWithDefault(0.0002)

  val OPTIMIZER_DEFAULT_CPU_EXPRESSION_COST = conf("spark.rapids.sql.optimizer.cpu.expr.default")
    .internal()
    .doc("Default per-row CPU cost of evaluating an expression, in seconds")
    .doubleConf
    .createWithDefault(0.0)

  val OPTIMIZER_DEFAULT_GPU_OPERATOR_COST = conf("spark.rapids.sql.optimizer.gpu.exec.default")
      .internal()
      .doc("Default per-row GPU cost of executing an operator, in seconds")
      .doubleConf
      .createWithDefault(0.0001)

  val OPTIMIZER_DEFAULT_GPU_EXPRESSION_COST = conf("spark.rapids.sql.optimizer.gpu.expr.default")
      .internal()
      .doc("Default per-row GPU cost of evaluating an expression, in seconds")
      .doubleConf
      .createWithDefault(0.0)

  val OPTIMIZER_CPU_READ_SPEED = conf(
    "spark.rapids.sql.optimizer.cpuReadSpeed")
      .internal()
      .doc("Speed of reading data from CPU memory in GB/s")
      .doubleConf
      .createWithDefault(30.0)

  val OPTIMIZER_CPU_WRITE_SPEED = conf(
    "spark.rapids.sql.optimizer.cpuWriteSpeed")
    .internal()
    .doc("Speed of writing data to CPU memory in GB/s")
    .doubleConf
    .createWithDefault(30.0)

  val OPTIMIZER_GPU_READ_SPEED = conf(
    "spark.rapids.sql.optimizer.gpuReadSpeed")
    .internal()
    .doc("Speed of reading data from GPU memory in GB/s")
    .doubleConf
    .createWithDefault(320.0)

  val OPTIMIZER_GPU_WRITE_SPEED = conf(
    "spark.rapids.sql.optimizer.gpuWriteSpeed")
    .internal()
    .doc("Speed of writing data to GPU memory in GB/s")
    .doubleConf
    .createWithDefault(320.0)

  val USE_ARROW_OPT = conf("spark.rapids.arrowCopyOptimizationEnabled")
    .doc("Option to turn off using the optimized Arrow copy code when reading from " +
      "ArrowColumnVector in HostColumnarToGpu. Left as internal as user shouldn't " +
      "have to turn it off, but its convenient for testing.")
    .internal()
    .booleanConf
    .createWithDefault(true)

  val SPARK_GPU_RESOURCE_NAME = conf("spark.rapids.gpu.resourceName")
    .doc("The name of the Spark resource that represents a GPU that you want the plugin to use " +
      "if using custom resources with Spark.")
    .startupOnly()
    .stringConf
    .createWithDefault("gpu")

  val SUPPRESS_PLANNING_FAILURE = conf("spark.rapids.sql.suppressPlanningFailure")
    .doc("Option to fallback an individual query to CPU if an unexpected condition prevents the " +
      "query plan from being converted to a GPU-enabled one. Note this is different from " +
      "a normal CPU fallback for a yet-to-be-supported Spark SQL feature. If this happens " +
      "the error should be reported and investigated as a GitHub issue.")
    .booleanConf
    .createWithDefault(value = false)

  val ENABLE_FAST_SAMPLE = conf("spark.rapids.sql.fast.sample")
    .doc("Option to turn on fast sample. If enable it is inconsistent with CPU sample " +
      "because of GPU sample algorithm is inconsistent with CPU.")
    .booleanConf
    .createWithDefault(value = false)

  val DETECT_DELTA_LOG_QUERIES = conf("spark.rapids.sql.detectDeltaLogQueries")
    .doc("Queries against Delta Lake _delta_log JSON files are not efficient on the GPU. When " +
      "this option is enabled, the plugin will attempt to detect these queries and fall back " +
      "to the CPU.")
    .booleanConf
    .createWithDefault(value = true)

  val DETECT_DELTA_CHECKPOINT_QUERIES = conf("spark.rapids.sql.detectDeltaCheckpointQueries")
    .doc("Queries against Delta Lake _delta_log checkpoint Parquet files are not efficient on " +
      "the GPU. When this option is enabled, the plugin will attempt to detect these queries " +
      "and fall back to the CPU.")
    .booleanConf
    .createWithDefault(value = true)

  val NUM_FILES_FILTER_PARALLEL = conf("spark.rapids.sql.coalescing.reader.numFilterParallel")
    .doc("This controls the number of files the coalescing reader will run " +
      "in each thread when it filters blocks for reading. If this value is greater than zero " +
      "the files will be filtered in a multithreaded manner where each thread filters " +
      "the number of files set by this config. If this is set to zero the files are " +
      "filtered serially. This uses the same thread pool as the multithreaded reader, " +
      s"see $MULTITHREAD_READ_NUM_THREADS. Note that filtering multithreaded " +
      "is useful with Alluxio.")
    .integerConf
    .createWithDefault(value = 0)

  val CONCURRENT_WRITER_PARTITION_FLUSH_SIZE =
    conf("spark.rapids.sql.concurrentWriterPartitionFlushSize")
        .doc("The flush size of the concurrent writer cache in bytes for each partition. " +
            "If specified spark.sql.maxConcurrentOutputFileWriters, use concurrent writer to " +
            "write data. Concurrent writer first caches data for each partition and begins to " +
            "flush the data if it finds one partition with a size that is greater than or equal " +
            "to this config. The default value is 0, which will try to select a size based off " +
            "of file type specific configs. E.g.: It uses `write.parquet.row-group-size-bytes` " +
            "config for Parquet type and `orc.stripe.size` config for Orc type. " +
            "If the value is greater than 0, will use this positive value." +
            "Max value may get better performance but not always, because concurrent writer uses " +
            "spillable cache and big value may cause more IO swaps.")
        .bytesConf(ByteUnit.BYTE)
        .createWithDefault(0L)

  val NUM_SUB_PARTITIONS = conf("spark.rapids.sql.join.hash.numSubPartitions")
    .doc("The number of partitions for the repartition in each partition for big hash join. " +
      "GPU will try to repartition the data into smaller partitions in each partition when the " +
      "data from the build side is too large to fit into a single batch.")
    .internal()
    .integerConf
    .createWithDefault(16)

  val ENABLE_AQE_EXCHANGE_REUSE_FIXUP = conf("spark.rapids.sql.aqeExchangeReuseFixup.enable")
      .doc("Option to turn on the fixup of exchange reuse when running with " +
          "adaptive query execution.")
      .internal()
      .booleanConf
      .createWithDefault(true)

  val CHUNKED_PACK_POOL_SIZE = conf("spark.rapids.sql.chunkedPack.poolSize")
      .doc("Amount of GPU memory (in bytes) to set aside at startup for the chunked pack " +
           "scratch space, needed during spill from GPU to host memory. As a rule of thumb, each " +
           "column should see around 200B that will be allocated from this pool. " +
           "With the default of 10MB, a table of ~60,000 columns can be spilled using only this " +
           "pool. If this config is 0B, or if allocations fail, the plugin will retry with " +
           "the regular GPU memory resource.")
      .internal()
      .bytesConf(ByteUnit.BYTE)
      .createWithDefault(10L*1024*1024)

  val CHUNKED_PACK_BOUNCE_BUFFER_SIZE = conf("spark.rapids.sql.chunkedPack.bounceBufferSize")
      .doc("Amount of GPU memory (in bytes) to set aside at startup for the chunked pack " +
          "bounce buffer, needed during spill from GPU to host memory. ")
      .internal()
      .bytesConf(ByteUnit.BYTE)
      .checkValue(v => v >= 1L*1024*1024,
        "The chunked pack bounce buffer must be at least 1MB in size")
      .createWithDefault(128L * 1024 * 1024)

  val SPILL_TO_DISK_BOUNCE_BUFFER_SIZE =
    conf("spark.rapids.memory.host.spillToDiskBounceBufferSize")
      .doc("Amount of host memory (in bytes) to set aside at startup for the " +
          "bounce buffer used for gpu to disk spill that bypasses the host store.")
      .internal()
      .bytesConf(ByteUnit.BYTE)
      .checkValue(v => v >= 1,
        "The gpu to disk spill bounce buffer must have a positive size")
      .createWithDefault(128L * 1024 * 1024)

  val SPLIT_UNTIL_SIZE_OVERRIDE = conf("spark.rapids.sql.test.overrides.splitUntilSize")
      .doc("Only for tests: override the value of GpuDeviceManager.splitUntilSize")
      .internal()
      .longConf
      .createOptional

  val TEST_IO_ENCRYPTION = conf("spark.rapids.test.io.encryption")
    .doc("Only for tests: verify for IO encryption")
    .internal()
    .booleanConf
    .createOptional

  val SKIP_GPU_ARCH_CHECK = conf("spark.rapids.skipGpuArchitectureCheck")
    .doc("When true, skips GPU architecture compatibility check. Note that this check " +
      "might still be present in cuDF.")
    .internal()
    .booleanConf
    .createWithDefault(false)

  val TEST_GET_JSON_OBJECT_SAVE_PATH = conf("spark.rapids.sql.expression.GetJsonObject.debugPath")
    .doc("Only for tests: specify a directory to save CSV debug output for get_json_object " +
      "if the output differs from the CPU version. Multiple files may be saved")
    .internal()
    .stringConf
    .createOptional

  val TEST_GET_JSON_OBJECT_SAVE_ROWS =
    conf("spark.rapids.sql.expression.GetJsonObject.debugSaveRows")
      .doc("Only for tests: when a debugPath is provided this is the number " +
        "of rows that is saved per file. There may be multiple files if there " +
        "are multiple tasks or multiple batches within a task")
      .internal()
      .integerConf
      .createWithDefault(1024)

<<<<<<< HEAD
  val CASE_WHEN_FUSE =
    conf("spark.rapids.sql.case_when.fuse")
      .doc("If when branches is greater than 2 and all then/else values in case when are string " +
          "scalar, fuse mode improves the performance. By default this is enabled.")
      .internal()
      .booleanConf
      .createWithDefault(true)
=======
  val DELTA_LOW_SHUFFLE_MERGE_SCATTER_DEL_VECTOR_BATCH_SIZE =
    conf("spark.rapids.sql.delta.lowShuffleMerge.deletion.scatter.max.size")
      .doc("Option to set max batch size when scattering deletion vector")
      .internal()
      .integerConf
      .createWithDefault(32 * 1024)

  val DELTA_LOW_SHUFFLE_MERGE_DEL_VECTOR_BROADCAST_THRESHOLD =
    conf("spark.rapids.sql.delta.lowShuffleMerge.deletionVector.broadcast.threshold")
      .doc("Currently we need to broadcast deletion vector to all executors to perform low " +
        "shuffle merge. When we detect the deletion vector broadcast size is larger than this " +
        "value, we will fallback to normal shuffle merge.")
      .bytesConf(ByteUnit.BYTE)
      .createWithDefault(20 * 1024 * 1024)

  val ENABLE_DELTA_LOW_SHUFFLE_MERGE =
    conf("spark.rapids.sql.delta.lowShuffleMerge.enabled")
    .doc("Option to turn on the low shuffle merge for Delta Lake. Currently there are some " +
      "limitations for this feature: \n" +
      "1. We only support Databricks Runtime 13.3 and Deltalake 2.4. \n" +
      s"2. The file scan mode must be set to ${RapidsReaderType.PERFILE} \n" +
      "3. The deletion vector size must be smaller than " +
      s"${DELTA_LOW_SHUFFLE_MERGE_DEL_VECTOR_BROADCAST_THRESHOLD.key} \n")
    .booleanConf
    .createWithDefault(false)
>>>>>>> 7a8690f5

  private def printSectionHeader(category: String): Unit =
    println(s"\n### $category")

  private def printToggleHeader(category: String): Unit = {
    printSectionHeader(category)
    println("Name | Description | Default Value | Notes")
    println("-----|-------------|---------------|------------------")
  }

  private def printToggleHeaderWithSqlFunction(category: String): Unit = {
    printSectionHeader(category)
    println("Name | SQL Function(s) | Description | Default Value | Notes")
    println("-----|-----------------|-------------|---------------|------")
  }

  def help(asTable: Boolean = false): Unit = {
    helpCommon(asTable)
    helpAdvanced(asTable)
  }

  def helpCommon(asTable: Boolean = false): Unit = {
    if (asTable) {
      println("---")
      println("layout: page")
      println("title: Configuration")
      println("nav_order: 4")
      println("---")
      println(s"<!-- Generated by RapidsConf.help. DO NOT EDIT! -->")
      // scalastyle:off line.size.limit
      println("""# RAPIDS Accelerator for Apache Spark Configuration
        |The following is the list of options that `rapids-plugin-4-spark` supports.
        |
        |On startup use: `--conf [conf key]=[conf value]`. For example:
        |
        |```
        |${SPARK_HOME}/bin/spark-shell --jars rapids-4-spark_2.12-24.08.0-SNAPSHOT-cuda11.jar \
        |--conf spark.plugins=com.nvidia.spark.SQLPlugin \
        |--conf spark.rapids.sql.concurrentGpuTasks=2
        |```
        |
        |At runtime use: `spark.conf.set("[conf key]", [conf value])`. For example:
        |
        |```
        |scala> spark.conf.set("spark.rapids.sql.concurrentGpuTasks", 2)
        |```
        |
        | All configs can be set on startup, but some configs, especially for shuffle, will not
        | work if they are set at runtime. Please check the column of "Applicable at" to see
        | when the config can be set. "Startup" means only valid on startup, "Runtime" means
        | valid on both startup and runtime.
        |""".stripMargin)
      // scalastyle:on line.size.limit
      println("\n## General Configuration\n")
      println("Name | Description | Default Value | Applicable at")
      println("-----|-------------|--------------|--------------")
    } else {
      println("Commonly Used Rapids Configs:")
    }
    val allConfs = registeredConfs.clone()
    allConfs.append(RapidsPrivateUtil.getPrivateConfigs(): _*)
    val outputConfs = allConfs.filter(_.isCommonlyUsed)
    outputConfs.sortBy(_.key).foreach(_.help(asTable))
    if (asTable) {
      // scalastyle:off line.size.limit
      println("""
        |For more advanced configs, please refer to the [RAPIDS Accelerator for Apache Spark Advanced Configuration](./additional-functionality/advanced_configs.md) page.
        |""".stripMargin)
      // scalastyle:on line.size.limit
    }
  }

  def helpAdvanced(asTable: Boolean = false): Unit = {
    if (asTable) {
      println("---")
      println("layout: page")
      // print advanced configuration
      println("title: Advanced Configuration")
      println("parent: Additional Functionality")
      println("nav_order: 10")
      println("---")
      println(s"<!-- Generated by RapidsConf.help. DO NOT EDIT! -->")
      // scalastyle:off line.size.limit
      println("""# RAPIDS Accelerator for Apache Spark Advanced Configuration
        |Most users will not need to modify the configuration options listed below.
        |They are documented here for completeness and advanced usage.
        |
        |The following configuration options are supported by the RAPIDS Accelerator for Apache Spark.
        |
        |For commonly used configurations and examples of setting options, please refer to the
        |[RAPIDS Accelerator for Configuration](../configs.md) page.
        |""".stripMargin)
      // scalastyle:on line.size.limit
      println("\n## Advanced Configuration\n")

      println("Name | Description | Default Value | Applicable at")
      println("-----|-------------|--------------|--------------")
    } else {
      println("Advanced Rapids Configs:")
    }
    val allConfs = registeredConfs.clone()
    allConfs.append(RapidsPrivateUtil.getPrivateConfigs(): _*)
    val outputConfs = allConfs.filterNot(_.isCommonlyUsed)
    outputConfs.sortBy(_.key).foreach(_.help(asTable))
    if (asTable) {
      println("")
      // scalastyle:off line.size.limit
      println("""## Supported GPU Operators and Fine Tuning
        |_The RAPIDS Accelerator for Apache Spark_ can be configured to enable or disable specific
        |GPU accelerated expressions.  Enabled expressions are candidates for GPU execution. If the
        |expression is configured as disabled, the accelerator plugin will not attempt replacement,
        |and it will run on the CPU.
        |
        |Please leverage the [`spark.rapids.sql.explain`](#sql.explain) setting to get
        |feedback from the plugin as to why parts of a query may not be executing on the GPU.
        |
        |**NOTE:** Setting
        |[`spark.rapids.sql.incompatibleOps.enabled=true`](#sql.incompatibleOps.enabled)
        |will enable all the settings in the table below which are not enabled by default due to
        |incompatibilities.""".stripMargin)
      // scalastyle:on line.size.limit

      printToggleHeaderWithSqlFunction("Expressions\n")
    }
    GpuOverrides.expressions.values.toSeq.sortBy(_.tag.toString).foreach { rule =>
      val sqlFunctions =
        ConfHelper.getSqlFunctionsForClass(rule.tag.runtimeClass).map(_.mkString(", "))

      // this is only for formatting, this is done to ensure the table has a column for a
      // row where there isn't a SQL function
      rule.confHelp(asTable, Some(sqlFunctions.getOrElse(" ")))
    }
    if (asTable) {
      printToggleHeader("Execution\n")
    }
    GpuOverrides.execs.values.toSeq.sortBy(_.tag.toString).foreach(_.confHelp(asTable))
    if (asTable) {
      printToggleHeader("Commands\n")
    }
    GpuOverrides.commonRunnableCmds.values.toSeq.sortBy(_.tag.toString).foreach(_.confHelp(asTable))
    if (asTable) {
      printToggleHeader("Scans\n")
    }
    GpuOverrides.scans.values.toSeq.sortBy(_.tag.toString).foreach(_.confHelp(asTable))
    if (asTable) {
      printToggleHeader("Partitioning\n")
    }
    GpuOverrides.parts.values.toSeq.sortBy(_.tag.toString).foreach(_.confHelp(asTable))
  }
  def main(args: Array[String]): Unit = {
    // Include the configs in PythonConfEntries
    com.nvidia.spark.rapids.python.PythonConfEntries.init()
    val configs = new FileOutputStream(new File(args(0)))
    Console.withOut(configs) {
      Console.withErr(configs) {
        RapidsConf.helpCommon(true)
      }
    }
    val advanced = new FileOutputStream(new File(args(1)))
    Console.withOut(advanced) {
      Console.withErr(advanced) {
        RapidsConf.helpAdvanced(true)
      }
    }
  }
}

class RapidsConf(conf: Map[String, String]) extends Logging {

  import ConfHelper._
  import RapidsConf._

  def this(sqlConf: SQLConf) = {
    this(sqlConf.getAllConfs)
  }

  def this(sparkConf: SparkConf) = {
    this(Map(sparkConf.getAll: _*))
  }

  def get[T](entry: ConfEntry[T]): T = {
    entry.get(conf)
  }

  lazy val rapidsConfMap: util.Map[String, String] = conf.filterKeys(
    _.startsWith("spark.rapids.")).toMap.asJava

  lazy val metricsLevel: String = get(METRICS_LEVEL)

  lazy val profilePath: Option[String] = get(PROFILE_PATH)

  lazy val profileExecutors: String = get(PROFILE_EXECUTORS)

  lazy val profileTimeRangesSeconds: Option[String] = get(PROFILE_TIME_RANGES_SECONDS)

  lazy val profileJobs: Option[String] = get(PROFILE_JOBS)

  lazy val profileStages: Option[String] = get(PROFILE_STAGES)

  lazy val profileDriverPollMillis: Int = get(PROFILE_DRIVER_POLL_MILLIS)

  lazy val profileCompression: String = get(PROFILE_COMPRESSION)

  lazy val profileFlushPeriodMillis: Int = get(PROFILE_FLUSH_PERIOD_MILLIS)

  lazy val profileWriteBufferSize: Long = get(PROFILE_WRITE_BUFFER_SIZE)

  lazy val isSqlEnabled: Boolean = get(SQL_ENABLED)

  lazy val isSqlExecuteOnGPU: Boolean = get(SQL_MODE).equals("executeongpu")

  lazy val isSqlExplainOnlyEnabled: Boolean = get(SQL_MODE).equals("explainonly")

  lazy val isUdfCompilerEnabled: Boolean = get(UDF_COMPILER_ENABLED)

  lazy val exportColumnarRdd: Boolean = get(EXPORT_COLUMNAR_RDD)

  lazy val shuffledHashJoinOptimizeShuffle: Boolean = get(SHUFFLED_HASH_JOIN_OPTIMIZE_SHUFFLE)

  lazy val useShuffledSymmetricHashJoin: Boolean = get(USE_SHUFFLED_SYMMETRIC_HASH_JOIN)

  lazy val stableSort: Boolean = get(STABLE_SORT)

  lazy val isFileScanPrunePartitionEnabled: Boolean = get(FILE_SCAN_PRUNE_PARTITION_ENABLED)

  lazy val isIncompatEnabled: Boolean = get(INCOMPATIBLE_OPS)

  lazy val incompatDateFormats: Boolean = get(INCOMPATIBLE_DATE_FORMATS)

  lazy val includeImprovedFloat: Boolean = get(IMPROVED_FLOAT_OPS)

  lazy val pinnedPoolSize: Long = get(PINNED_POOL_SIZE)

  lazy val pinnedPoolCuioDefault: Boolean = get(PINNED_POOL_SET_CUIO_DEFAULT)

  lazy val offHeapLimitEnabled: Boolean = get(OFF_HEAP_LIMIT_ENABLED)

  lazy val offHeapLimit: Option[Long] = get(OFF_HEAP_LIMIT_SIZE)

  lazy val perTaskOverhead: Long = get(TASK_OVERHEAD_SIZE)

  lazy val concurrentGpuTasks: Int = get(CONCURRENT_GPU_TASKS)

  lazy val isTestEnabled: Boolean = get(TEST_CONF)

  lazy val isFoldableNonLitAllowed: Boolean = get(FOLDABLE_NON_LIT_ALLOWED)

  /**
   * Convert a string value to the injection configuration OomInjection.
   *
   * The new format is a CSV in any order
   *  "num_ooms=<integer>,skip=<integer>,type=<string value of OomInjectionType>"
   *
   * "type" maps to OomInjectionType to run count against oomCount and skipCount
   * "num_ooms" maps to oomCount (default 1), the number of allocations resulting in an OOM
   * "skip" maps to skipCount (default 0), the number of matching  allocations to skip before
   * injecting an OOM at the skip+1st allocation.
   * *split* maps to withSplit (default false), determining whether to inject
   * *SplitAndRetryOOM instead of plain *RetryOOM exceptions
   *
   * For backwards compatibility support existing binary configuration
   *   "false", disabled, i.e. oomCount=0, skipCount=0, injectionType=None
   *   "true" or anything else but "false"  yields the default
   *      oomCount=1, skipCount=0, injectionType=CPU_OR_GPU, withSplit=false
   */
  lazy val testRetryOOMInjectionMode : OomInjectionConf = {
    get(TEST_RETRY_OOM_INJECTION_MODE).toLowerCase match {
      case "false" =>
        OomInjectionConf(numOoms = 0, skipCount = 0,
        oomInjectionFilter = OomInjectionType.CPU_OR_GPU, withSplit = false)
      case "true" =>
        OomInjectionConf(numOoms = 1, skipCount = 0,
          oomInjectionFilter = OomInjectionType.CPU_OR_GPU, withSplit = false)
      case injectConfStr =>
        val injectConfMap = injectConfStr.split(',').map(_.split('=')).collect {
          case Array(k, v) => k -> v
        }.toMap
        val numOoms = injectConfMap.getOrElse("num_ooms", 1.toString)
        val skipCount = injectConfMap.getOrElse("skip", 0.toString)
        val oomFilterStr = injectConfMap
          .getOrElse("type", OomInjectionType.CPU_OR_GPU.toString)
          .toUpperCase()
        val oomFilter = OomInjectionType.valueOf(oomFilterStr)
        val withSplit = injectConfMap.getOrElse("split", false.toString)
        val ret = OomInjectionConf(
          numOoms = numOoms.toInt,
          skipCount = skipCount.toInt,
          oomInjectionFilter = oomFilter,
          withSplit = withSplit.toBoolean
        )
        logDebug(s"Parsed ${ret} from ${injectConfStr} via injectConfMap=${injectConfMap}");
        ret
    }
  }

  lazy val testingAllowedNonGpu: Seq[String] = get(TEST_ALLOWED_NONGPU)

  lazy val validateExecsInGpuPlan: Seq[String] = get(TEST_VALIDATE_EXECS_ONGPU)

  lazy val logQueryTransformations: Boolean = get(LOG_TRANSFORMATIONS)

  lazy val rmmDebugLocation: String = get(RMM_DEBUG)

  lazy val sparkRmmDebugLocation: String = get(SPARK_RMM_STATE_DEBUG)

  lazy val sparkRmmStateEnable: Boolean = get(SPARK_RMM_STATE_ENABLE)

  lazy val gpuOomDumpDir: Option[String] = get(GPU_OOM_DUMP_DIR)

  lazy val gpuOomMaxRetries: Int = get(GPU_OOM_MAX_RETRIES)

  lazy val gpuCoreDumpDir: Option[String] = get(GPU_COREDUMP_DIR)

  lazy val gpuCoreDumpPipePattern: String = get(GPU_COREDUMP_PIPE_PATTERN)

  lazy val isGpuCoreDumpFull: Boolean = get(GPU_COREDUMP_FULL)

  lazy val isGpuCoreDumpCompressed: Boolean = get(GPU_COREDUMP_COMPRESS)

  lazy val gpuCoreDumpCompressionCodec: String = get(GPU_COREDUMP_COMPRESSION_CODEC)

  lazy val isUvmEnabled: Boolean = get(UVM_ENABLED)

  lazy val isPooledMemEnabled: Boolean = get(POOLED_MEM)

  lazy val rmmPool: String = {
    var pool = get(RMM_POOL)
    if ("ASYNC".equalsIgnoreCase(pool)) {
      val driverVersion = Cuda.getDriverVersion
      val runtimeVersion = Cuda.getRuntimeVersion
      var fallbackMessage: Option[String] = None
      if (runtimeVersion < 11020 || driverVersion < 11020) {
        fallbackMessage = Some("CUDA runtime/driver does not support the ASYNC allocator")
      } else if (driverVersion < 11050) {
        fallbackMessage = Some("CUDA drivers before 11.5 have known incompatibilities with " +
          "the ASYNC allocator")
      }
      if (fallbackMessage.isDefined) {
        logWarning(s"${fallbackMessage.get}, falling back to ARENA")
        pool = "ARENA"
      }
    }
    pool
  }

  lazy val rmmExactAlloc: Option[Long] = get(RMM_EXACT_ALLOC)

  lazy val rmmAllocFraction: Double = get(RMM_ALLOC_FRACTION)

  lazy val rmmAllocMaxFraction: Double = get(RMM_ALLOC_MAX_FRACTION)

  lazy val rmmAllocMinFraction: Double = get(RMM_ALLOC_MIN_FRACTION)

  lazy val rmmAllocReserve: Long = get(RMM_ALLOC_RESERVE)

  lazy val hostSpillStorageSize: Long = get(HOST_SPILL_STORAGE_SIZE)

  lazy val isUnspillEnabled: Boolean = get(UNSPILL)

  lazy val needDecimalGuarantees: Boolean = get(NEED_DECIMAL_OVERFLOW_GUARANTEES)

  lazy val gpuTargetBatchSizeBytes: Long = get(GPU_BATCH_SIZE_BYTES)

  lazy val isWindowCollectListEnabled: Boolean = get(ENABLE_WINDOW_COLLECT_LIST)

  lazy val isWindowCollectSetEnabled: Boolean = get(ENABLE_WINDOW_COLLECT_SET)

  lazy val isWindowUnboundedAggEnabled: Boolean = get(ENABLE_WINDOW_UNBOUNDED_AGG)

  lazy val isFloatAggEnabled: Boolean = get(ENABLE_FLOAT_AGG)

  lazy val explain: String = get(EXPLAIN)

  lazy val shouldExplain: Boolean = !explain.equalsIgnoreCase("NONE")

  lazy val shouldExplainAll: Boolean = explain.equalsIgnoreCase("ALL")

  lazy val chunkedReaderEnabled: Boolean = get(CHUNKED_READER)

  lazy val limitChunkedReaderMemoryUsage: Boolean = {
    val hasLimit = get(LIMIT_CHUNKED_READER_MEMORY_USAGE)
    val deprecatedConf = get(CHUNKED_SUBPAGE_READER)
    if (deprecatedConf.isDefined) {
      logWarning(s"'${CHUNKED_SUBPAGE_READER.key}' is deprecated and is replaced by " +
        s"'${LIMIT_CHUNKED_READER_MEMORY_USAGE}'.")
      if (hasLimit.isDefined && hasLimit.get != deprecatedConf.get) {
        throw new IllegalStateException(s"Both '${CHUNKED_SUBPAGE_READER.key}' and " +
          s"'${LIMIT_CHUNKED_READER_MEMORY_USAGE.key}' are set but using different values.")
      }
    }
    hasLimit.getOrElse(deprecatedConf.getOrElse(true))
  }

  lazy val chunkedReaderMemoryUsageRatio: Double = get(CHUNKED_READER_MEMORY_USAGE_RATIO)

  lazy val maxReadBatchSizeRows: Int = get(MAX_READER_BATCH_SIZE_ROWS)

  lazy val maxReadBatchSizeBytes: Long = get(MAX_READER_BATCH_SIZE_BYTES)

  lazy val maxGpuColumnSizeBytes: Long = get(MAX_GPU_COLUMN_SIZE_BYTES)

  lazy val parquetDebugDumpPrefix: Option[String] = get(PARQUET_DEBUG_DUMP_PREFIX)

  lazy val parquetDebugDumpAlways: Boolean = get(PARQUET_DEBUG_DUMP_ALWAYS)

  lazy val orcDebugDumpPrefix: Option[String] = get(ORC_DEBUG_DUMP_PREFIX)

  lazy val orcDebugDumpAlways: Boolean = get(ORC_DEBUG_DUMP_ALWAYS)

  lazy val avroDebugDumpPrefix: Option[String] = get(AVRO_DEBUG_DUMP_PREFIX)

  lazy val avroDebugDumpAlways: Boolean = get(AVRO_DEBUG_DUMP_ALWAYS)

  lazy val hashAggReplaceMode: String = get(HASH_AGG_REPLACE_MODE)

  lazy val partialMergeDistinctEnabled: Boolean = get(PARTIAL_MERGE_DISTINCT_ENABLED)

  lazy val enableReplaceSortMergeJoin: Boolean = get(ENABLE_REPLACE_SORTMERGEJOIN)

  lazy val enableHashOptimizeSort: Boolean = get(ENABLE_HASH_OPTIMIZE_SORT)

  lazy val areInnerJoinsEnabled: Boolean = get(ENABLE_INNER_JOIN)

  lazy val areCrossJoinsEnabled: Boolean = get(ENABLE_CROSS_JOIN)

  lazy val areLeftOuterJoinsEnabled: Boolean = get(ENABLE_LEFT_OUTER_JOIN)

  lazy val areRightOuterJoinsEnabled: Boolean = get(ENABLE_RIGHT_OUTER_JOIN)

  lazy val areFullOuterJoinsEnabled: Boolean = get(ENABLE_FULL_OUTER_JOIN)

  lazy val areLeftSemiJoinsEnabled: Boolean = get(ENABLE_LEFT_SEMI_JOIN)

  lazy val areLeftAntiJoinsEnabled: Boolean = get(ENABLE_LEFT_ANTI_JOIN)

  lazy val areExistenceJoinsEnabled: Boolean = get(ENABLE_EXISTENCE_JOIN)

  lazy val isCastDecimalToFloatEnabled: Boolean = get(ENABLE_CAST_DECIMAL_TO_FLOAT)

  lazy val isCastFloatToDecimalEnabled: Boolean = get(ENABLE_CAST_FLOAT_TO_DECIMAL)

  lazy val isCastFloatToStringEnabled: Boolean = get(ENABLE_CAST_FLOAT_TO_STRING)

  lazy val isFloatFormatNumberEnabled: Boolean = get(ENABLE_FLOAT_FORMAT_NUMBER)

  lazy val isCastStringToTimestampEnabled: Boolean = get(ENABLE_CAST_STRING_TO_TIMESTAMP)

  lazy val hasExtendedYearValues: Boolean = get(HAS_EXTENDED_YEAR_VALUES)

  lazy val isCastStringToFloatEnabled: Boolean = get(ENABLE_CAST_STRING_TO_FLOAT)

  lazy val isCastFloatToIntegralTypesEnabled: Boolean = get(ENABLE_CAST_FLOAT_TO_INTEGRAL_TYPES)

  lazy val isProjectAstEnabled: Boolean = get(ENABLE_PROJECT_AST)

  lazy val isTieredProjectEnabled: Boolean = get(ENABLE_TIERED_PROJECT)

  lazy val isRlikeRegexRewriteEnabled: Boolean = get(ENABLE_RLIKE_REGEX_REWRITE)

  lazy val isLegacyGetJsonObjectEnabled: Boolean = get(ENABLE_GETJSONOBJECT_LEGACY)

  lazy val isExpandPreprojectEnabled: Boolean = get(ENABLE_EXPAND_PREPROJECT)

  lazy val multiThreadReadNumThreads: Int = {
    // Use the largest value set among all the options.
    val deprecatedConfs = Seq(
      PARQUET_MULTITHREAD_READ_NUM_THREADS,
      ORC_MULTITHREAD_READ_NUM_THREADS,
      AVRO_MULTITHREAD_READ_NUM_THREADS)
    val values = get(MULTITHREAD_READ_NUM_THREADS) +: deprecatedConfs.flatMap { deprecatedConf =>
      val confValue = get(deprecatedConf)
      confValue.foreach { _ =>
        logWarning(s"$deprecatedConf is deprecated, use $MULTITHREAD_READ_NUM_THREADS. " +
          "Conflicting multithreaded read thread count settings will use the largest value.")
      }
      confValue
    }
    values.max
  }

  lazy val numFilesFilterParallel: Int = get(NUM_FILES_FILTER_PARALLEL)

  lazy val isParquetEnabled: Boolean = get(ENABLE_PARQUET)

  lazy val isParquetInt96WriteEnabled: Boolean = get(ENABLE_PARQUET_INT96_WRITE)

  lazy val parquetReaderFooterType: ParquetFooterReaderType.Value = {
    get(PARQUET_READER_FOOTER_TYPE) match {
      case "AUTO" => ParquetFooterReaderType.AUTO
      case "NATIVE" => ParquetFooterReaderType.NATIVE
      case "JAVA" => ParquetFooterReaderType.JAVA
      case other =>
        throw new IllegalArgumentException(s"Internal Error $other is not supported for " +
            s"${PARQUET_READER_FOOTER_TYPE.key}")
    }
  }

  lazy val isParquetPerFileReadEnabled: Boolean =
    RapidsReaderType.withName(get(PARQUET_READER_TYPE)) == RapidsReaderType.PERFILE

  lazy val isParquetAutoReaderEnabled: Boolean =
    RapidsReaderType.withName(get(PARQUET_READER_TYPE)) == RapidsReaderType.AUTO

  lazy val isParquetCoalesceFileReadEnabled: Boolean = isParquetAutoReaderEnabled ||
    RapidsReaderType.withName(get(PARQUET_READER_TYPE)) == RapidsReaderType.COALESCING

  lazy val isParquetMultiThreadReadEnabled: Boolean = isParquetAutoReaderEnabled ||
    RapidsReaderType.withName(get(PARQUET_READER_TYPE)) == RapidsReaderType.MULTITHREADED

  lazy val maxNumParquetFilesParallel: Int = get(PARQUET_MULTITHREAD_READ_MAX_NUM_FILES_PARALLEL)

  lazy val isParquetReadEnabled: Boolean = get(ENABLE_PARQUET_READ)

  lazy val getMultithreadedCombineThreshold: Long =
    get(READER_MULTITHREADED_COMBINE_THRESHOLD)

  lazy val getMultithreadedCombineWaitTime: Int =
    get(READER_MULTITHREADED_COMBINE_WAIT_TIME)

  lazy val getMultithreadedReaderKeepOrder: Boolean =
    get(READER_MULTITHREADED_READ_KEEP_ORDER)

  lazy val isParquetWriteEnabled: Boolean = get(ENABLE_PARQUET_WRITE)

  lazy val isOrcEnabled: Boolean = get(ENABLE_ORC)

  lazy val isOrcReadEnabled: Boolean = get(ENABLE_ORC_READ)

  lazy val isOrcWriteEnabled: Boolean = get(ENABLE_ORC_WRITE)

  lazy val isOrcFloatTypesToStringEnable: Boolean = get(ENABLE_ORC_FLOAT_TYPES_TO_STRING)

  lazy val isOrcPerFileReadEnabled: Boolean =
    RapidsReaderType.withName(get(ORC_READER_TYPE)) == RapidsReaderType.PERFILE

  lazy val isOrcAutoReaderEnabled: Boolean =
    RapidsReaderType.withName(get(ORC_READER_TYPE)) == RapidsReaderType.AUTO

  lazy val isOrcCoalesceFileReadEnabled: Boolean = isOrcAutoReaderEnabled ||
    RapidsReaderType.withName(get(ORC_READER_TYPE)) == RapidsReaderType.COALESCING

  lazy val isOrcMultiThreadReadEnabled: Boolean = isOrcAutoReaderEnabled ||
    RapidsReaderType.withName(get(ORC_READER_TYPE)) == RapidsReaderType.MULTITHREADED

  lazy val maxNumOrcFilesParallel: Int = get(ORC_MULTITHREAD_READ_MAX_NUM_FILES_PARALLEL)

  lazy val isCsvEnabled: Boolean = get(ENABLE_CSV)

  lazy val isCsvReadEnabled: Boolean = get(ENABLE_CSV_READ)

  lazy val isCsvFloatReadEnabled: Boolean = get(ENABLE_READ_CSV_FLOATS)

  lazy val isCsvDoubleReadEnabled: Boolean = get(ENABLE_READ_CSV_DOUBLES)

  lazy val isCsvDecimalReadEnabled: Boolean = get(ENABLE_READ_CSV_DECIMALS)

  lazy val isJsonEnabled: Boolean = get(ENABLE_JSON)

  lazy val isJsonReadEnabled: Boolean = get(ENABLE_JSON_READ)

  lazy val isJsonFloatReadEnabled: Boolean = get(ENABLE_READ_JSON_FLOATS)

  lazy val isJsonDoubleReadEnabled: Boolean = get(ENABLE_READ_JSON_DOUBLES)

  lazy val isJsonDecimalReadEnabled: Boolean = get(ENABLE_READ_JSON_DECIMALS)

  lazy val isAvroEnabled: Boolean = get(ENABLE_AVRO)

  lazy val isAvroReadEnabled: Boolean = get(ENABLE_AVRO_READ)

  lazy val isAvroPerFileReadEnabled: Boolean =
    RapidsReaderType.withName(get(AVRO_READER_TYPE)) == RapidsReaderType.PERFILE

  lazy val isAvroAutoReaderEnabled: Boolean =
    RapidsReaderType.withName(get(AVRO_READER_TYPE)) == RapidsReaderType.AUTO

  lazy val isAvroCoalesceFileReadEnabled: Boolean = isAvroAutoReaderEnabled ||
    RapidsReaderType.withName(get(AVRO_READER_TYPE)) == RapidsReaderType.COALESCING

  lazy val isAvroMultiThreadReadEnabled: Boolean = isAvroAutoReaderEnabled ||
    RapidsReaderType.withName(get(AVRO_READER_TYPE)) == RapidsReaderType.MULTITHREADED

  lazy val maxNumAvroFilesParallel: Int = get(AVRO_MULTITHREAD_READ_MAX_NUM_FILES_PARALLEL)

  lazy val isDeltaWriteEnabled: Boolean = get(ENABLE_DELTA_WRITE)

  lazy val isIcebergEnabled: Boolean = get(ENABLE_ICEBERG)

  lazy val isIcebergReadEnabled: Boolean = get(ENABLE_ICEBERG_READ)

  lazy val isHiveDelimitedTextEnabled: Boolean = get(ENABLE_HIVE_TEXT)

  lazy val isHiveDelimitedTextReadEnabled: Boolean = get(ENABLE_HIVE_TEXT_READ)

  lazy val isHiveDelimitedTextWriteEnabled: Boolean = get(ENABLE_HIVE_TEXT_WRITE)

  lazy val shouldHiveReadFloats: Boolean = get(ENABLE_READ_HIVE_FLOATS)

  lazy val shouldHiveReadDoubles: Boolean = get(ENABLE_READ_HIVE_DOUBLES)

  lazy val shouldHiveReadDecimals: Boolean = get(ENABLE_READ_HIVE_DECIMALS)

  lazy val shuffleManagerEnabled: Boolean = get(SHUFFLE_MANAGER_ENABLED)

  lazy val shuffleManagerMode: String = get(SHUFFLE_MANAGER_MODE)

  lazy val shuffleTransportClassName: String = get(SHUFFLE_TRANSPORT_CLASS_NAME)

  lazy val shuffleTransportEarlyStartHeartbeatInterval: Int = get(
    SHUFFLE_TRANSPORT_EARLY_START_HEARTBEAT_INTERVAL)

  lazy val shuffleTransportEarlyStartHeartbeatTimeout: Int = get(
    SHUFFLE_TRANSPORT_EARLY_START_HEARTBEAT_TIMEOUT)

  lazy val shuffleTransportEarlyStart: Boolean = get(SHUFFLE_TRANSPORT_EARLY_START)

  lazy val shuffleTransportMaxReceiveInflightBytes: Long = get(
    SHUFFLE_TRANSPORT_MAX_RECEIVE_INFLIGHT_BYTES)

  lazy val shuffleUcxActiveMessagesForceRndv: Boolean = get(SHUFFLE_UCX_ACTIVE_MESSAGES_FORCE_RNDV)

  lazy val shuffleUcxUseWakeup: Boolean = get(SHUFFLE_UCX_USE_WAKEUP)

  lazy val shuffleUcxListenerStartPort: Int = get(SHUFFLE_UCX_LISTENER_START_PORT)

  lazy val shuffleUcxMgmtHost: String = get(SHUFFLE_UCX_MGMT_SERVER_HOST)

  lazy val shuffleUcxMgmtConnTimeout: Int = get(SHUFFLE_UCX_MGMT_CONNECTION_TIMEOUT)

  lazy val shuffleUcxBounceBuffersSize: Long = get(SHUFFLE_UCX_BOUNCE_BUFFERS_SIZE)

  lazy val shuffleUcxDeviceBounceBuffersCount: Int = get(SHUFFLE_UCX_BOUNCE_BUFFERS_DEVICE_COUNT)

  lazy val shuffleUcxHostBounceBuffersCount: Int = get(SHUFFLE_UCX_BOUNCE_BUFFERS_HOST_COUNT)

  lazy val shuffleMaxClientThreads: Int = get(SHUFFLE_MAX_CLIENT_THREADS)

  lazy val shuffleMaxClientTasks: Int = get(SHUFFLE_MAX_CLIENT_TASKS)

  lazy val shuffleClientThreadKeepAliveTime: Int = get(SHUFFLE_CLIENT_THREAD_KEEPALIVE)

  lazy val shuffleMaxServerTasks: Int = get(SHUFFLE_MAX_SERVER_TASKS)

  lazy val shuffleMaxMetadataSize: Long = get(SHUFFLE_MAX_METADATA_SIZE)

  lazy val shuffleCompressionCodec: String = get(SHUFFLE_COMPRESSION_CODEC)

  lazy val shuffleCompressionLz4ChunkSize: Long = get(SHUFFLE_COMPRESSION_LZ4_CHUNK_SIZE)

  lazy val shuffleCompressionZstdChunkSize: Long = get(SHUFFLE_COMPRESSION_ZSTD_CHUNK_SIZE)

  lazy val shuffleCompressionMaxBatchMemory: Long = get(SHUFFLE_COMPRESSION_MAX_BATCH_MEMORY)

  lazy val shuffleMultiThreadedMaxBytesInFlight: Long =
    get(SHUFFLE_MULTITHREADED_MAX_BYTES_IN_FLIGHT)

  lazy val shuffleMultiThreadedWriterThreads: Int = get(SHUFFLE_MULTITHREADED_WRITER_THREADS)

  lazy val shuffleMultiThreadedReaderThreads: Int = get(SHUFFLE_MULTITHREADED_READER_THREADS)

  def isUCXShuffleManagerMode: Boolean =
    RapidsShuffleManagerMode
      .withName(get(SHUFFLE_MANAGER_MODE)) == RapidsShuffleManagerMode.UCX

  def isMultiThreadedShuffleManagerMode: Boolean =
    RapidsShuffleManagerMode
      .withName(get(SHUFFLE_MANAGER_MODE)) == RapidsShuffleManagerMode.MULTITHREADED

  def isCacheOnlyShuffleManagerMode: Boolean =
    RapidsShuffleManagerMode
      .withName(get(SHUFFLE_MANAGER_MODE)) == RapidsShuffleManagerMode.CACHE_ONLY

  def isGPUShuffle: Boolean = isUCXShuffleManagerMode || isCacheOnlyShuffleManagerMode

  lazy val shimsProviderOverride: Option[String] = get(SHIMS_PROVIDER_OVERRIDE)

  lazy val cudfVersionOverride: Boolean = get(CUDF_VERSION_OVERRIDE)

  lazy val allowMultipleJars: AllowMultipleJars.Value = {
    get(ALLOW_MULTIPLE_JARS) match {
      case "ALWAYS" => AllowMultipleJars.ALWAYS
      case "NEVER" => AllowMultipleJars.NEVER
      case "SAME_REVISION" => AllowMultipleJars.SAME_REVISION
      case other =>
        throw new IllegalArgumentException(s"Internal Error $other is not supported for " +
            s"${ALLOW_MULTIPLE_JARS.key}")
    }
  }

  lazy val allowDisableEntirePlan: Boolean = get(ALLOW_DISABLE_ENTIRE_PLAN)

  lazy val useArrowCopyOptimization: Boolean = get(USE_ARROW_OPT)

  lazy val getCloudSchemes: Seq[String] =
    DEFAULT_CLOUD_SCHEMES ++ get(CLOUD_SCHEMES).getOrElse(Seq.empty)

  lazy val optimizerEnabled: Boolean = get(OPTIMIZER_ENABLED)

  lazy val optimizerExplain: String = get(OPTIMIZER_EXPLAIN)

  lazy val optimizerShouldExplainAll: Boolean = optimizerExplain.equalsIgnoreCase("ALL")

  lazy val optimizerClassName: String = get(OPTIMIZER_CLASS_NAME)

  lazy val defaultRowCount: Long = get(OPTIMIZER_DEFAULT_ROW_COUNT)

  lazy val defaultCpuOperatorCost: Double = get(OPTIMIZER_DEFAULT_CPU_OPERATOR_COST)

  lazy val defaultCpuExpressionCost: Double = get(OPTIMIZER_DEFAULT_CPU_EXPRESSION_COST)

  lazy val defaultGpuOperatorCost: Double = get(OPTIMIZER_DEFAULT_GPU_OPERATOR_COST)

  lazy val defaultGpuExpressionCost: Double = get(OPTIMIZER_DEFAULT_GPU_EXPRESSION_COST)

  lazy val cpuReadMemorySpeed: Double = get(OPTIMIZER_CPU_READ_SPEED)

  lazy val cpuWriteMemorySpeed: Double = get(OPTIMIZER_CPU_WRITE_SPEED)

  lazy val gpuReadMemorySpeed: Double = get(OPTIMIZER_GPU_READ_SPEED)

  lazy val gpuWriteMemorySpeed: Double = get(OPTIMIZER_GPU_WRITE_SPEED)

  lazy val getAlluxioHome: String = get(ALLUXIO_HOME)

  lazy val getAlluxioMaster: String = get(ALLUXIO_MASTER)

  lazy val getAlluxioMasterPort: Int = get(ALLUXIO_MASTER_PORT)

  lazy val getAlluxioPathsToReplace: Option[Seq[String]] = get(ALLUXIO_PATHS_REPLACE)

  lazy val getAlluxioAutoMountEnabled: Boolean = get(ALLUXIO_AUTOMOUNT_ENABLED)

  lazy val getAlluxioBucketRegex: String = get(ALLUXIO_BUCKET_REGEX)

  lazy val getAlluxioUser: String = get(ALLUXIO_USER)

  lazy val getAlluxioReplacementAlgo: String = get(ALLUXIO_REPLACEMENT_ALGO)

  lazy val isAlluxioReplacementAlgoConvertTime: Boolean =
    get(ALLUXIO_REPLACEMENT_ALGO) == "CONVERT_TIME"

  lazy val isAlluxioReplacementAlgoTaskTime: Boolean =
    get(ALLUXIO_REPLACEMENT_ALGO) == "TASK_TIME"

  lazy val getAlluxioLargeFileThreshold: Long = get(ALLUXIO_LARGE_FILE_THRESHOLD)

  lazy val enableAlluxioSlowDisk: Boolean = get(ALLUXIO_SLOW_DISK)

  lazy val driverTimeZone: Option[String] = get(DRIVER_TIMEZONE)

  lazy val isRangeWindowByteEnabled: Boolean = get(ENABLE_RANGE_WINDOW_BYTES)

  lazy val isRangeWindowShortEnabled: Boolean = get(ENABLE_RANGE_WINDOW_SHORT)

  lazy val isRangeWindowIntEnabled: Boolean = get(ENABLE_RANGE_WINDOW_INT)

  lazy val isRangeWindowLongEnabled: Boolean = get(ENABLE_RANGE_WINDOW_LONG)

  lazy val isRangeWindowFloatEnabled: Boolean = get(ENABLE_RANGE_WINDOW_FLOAT)

  lazy val isRangeWindowDoubleEnabled: Boolean = get(ENABLE_RANGE_WINDOW_DOUBLE)

  lazy val isRangeWindowDecimalEnabled: Boolean = get(ENABLE_RANGE_WINDOW_DECIMAL)

  lazy val batchedBoundedRowsWindowMax: Int = get(BATCHED_BOUNDED_ROW_WINDOW_MAX)

  lazy val allowSinglePassPartialSortAgg: Boolean = get(ENABLE_SINGLE_PASS_PARTIAL_SORT_AGG)

  lazy val forceSinglePassPartialSortAgg: Boolean = get(FORCE_SINGLE_PASS_PARTIAL_SORT_AGG)

  lazy val isRegExpEnabled: Boolean = get(ENABLE_REGEXP)

  lazy val maxRegExpStateMemory: Long =  {
    val size = get(REGEXP_MAX_STATE_MEMORY_BYTES)
    if (size > 3 * gpuTargetBatchSizeBytes) {
      logWarning(s"${REGEXP_MAX_STATE_MEMORY_BYTES.key} is more than 3 times " +
        s"${GPU_BATCH_SIZE_BYTES.key}. This may cause regular expression operations to " +
        s"encounter GPU out of memory errors.")
    }
    size
  }

  lazy val getSparkGpuResourceName: String = get(SPARK_GPU_RESOURCE_NAME)

  lazy val isCpuBasedUDFEnabled: Boolean = get(ENABLE_CPU_BASED_UDF)

  lazy val isFastSampleEnabled: Boolean = get(ENABLE_FAST_SAMPLE)

  lazy val isDetectDeltaLogQueries: Boolean = get(DETECT_DELTA_LOG_QUERIES)

  lazy val isDetectDeltaCheckpointQueries: Boolean = get(DETECT_DELTA_CHECKPOINT_QUERIES)

  lazy val concurrentWriterPartitionFlushSize: Long = get(CONCURRENT_WRITER_PARTITION_FLUSH_SIZE)

  lazy val isAqeExchangeReuseFixupEnabled: Boolean = get(ENABLE_AQE_EXCHANGE_REUSE_FIXUP)

  lazy val chunkedPackPoolSize: Long = get(CHUNKED_PACK_POOL_SIZE)

  lazy val chunkedPackBounceBufferSize: Long = get(CHUNKED_PACK_BOUNCE_BUFFER_SIZE)

  lazy val spillToDiskBounceBufferSize: Long = get(SPILL_TO_DISK_BOUNCE_BUFFER_SIZE)

  lazy val splitUntilSizeOverride: Option[Long] = get(SPLIT_UNTIL_SIZE_OVERRIDE)

  lazy val skipGpuArchCheck: Boolean = get(SKIP_GPU_ARCH_CHECK)

  lazy val testGetJsonObjectSavePath: Option[String] = get(TEST_GET_JSON_OBJECT_SAVE_PATH)

  lazy val testGetJsonObjectSaveRows: Int = get(TEST_GET_JSON_OBJECT_SAVE_ROWS)

<<<<<<< HEAD
  lazy val caseWhenFuseEnabled: Boolean = get(CASE_WHEN_FUSE)
=======
  lazy val isDeltaLowShuffleMergeEnabled: Boolean = get(ENABLE_DELTA_LOW_SHUFFLE_MERGE)
>>>>>>> 7a8690f5

  private val optimizerDefaults = Map(
    // this is not accurate because CPU projections do have a cost due to appending values
    // to each row that is produced, but this needs to be a really small number because
    // GpuProject cost is zero (in our cost model) and we don't want to encourage moving to
    // the GPU just to do a trivial projection, so we pretend the overhead of a
    // CPU projection (beyond evaluating the expressions) is also zero
    "spark.rapids.sql.optimizer.cpu.exec.ProjectExec" -> "0",
    // The cost of a GPU projection is mostly the cost of evaluating the expressions
    // to produce the projected columns
    "spark.rapids.sql.optimizer.gpu.exec.ProjectExec" -> "0",
    // union does not further process data produced by its children
    "spark.rapids.sql.optimizer.cpu.exec.UnionExec" -> "0",
    "spark.rapids.sql.optimizer.gpu.exec.UnionExec" -> "0"
  )

  def isOperatorEnabled(key: String, incompat: Boolean, isDisabledByDefault: Boolean): Boolean = {
    val default = !(isDisabledByDefault || incompat) || (incompat && isIncompatEnabled)
    conf.get(key).map(toBoolean(_, key)).getOrElse(default)
  }

  /**
   * Get the GPU cost of an expression, for use in the cost-based optimizer.
   */
  def getGpuExpressionCost(operatorName: String): Option[Double] = {
    val key = s"spark.rapids.sql.optimizer.gpu.expr.$operatorName"
    getOptionalCost(key)
  }

  /**
   * Get the GPU cost of an operator, for use in the cost-based optimizer.
   */
  def getGpuOperatorCost(operatorName: String): Option[Double] = {
    val key = s"spark.rapids.sql.optimizer.gpu.exec.$operatorName"
    getOptionalCost(key)
  }

  /**
   * Get the CPU cost of an expression, for use in the cost-based optimizer.
   */
  def getCpuExpressionCost(operatorName: String): Option[Double] = {
    val key = s"spark.rapids.sql.optimizer.cpu.expr.$operatorName"
    getOptionalCost(key)
  }

  /**
   * Get the CPU cost of an operator, for use in the cost-based optimizer.
   */
  def getCpuOperatorCost(operatorName: String): Option[Double] = {
    val key = s"spark.rapids.sql.optimizer.cpu.exec.$operatorName"
    getOptionalCost(key)
  }

  private def getOptionalCost(key: String) = {
    // user-provided value takes precedence, then look in defaults map
    conf.get(key).orElse(optimizerDefaults.get(key)).map(toDouble(_, key))
  }

  /**
   * To judge whether "key" is explicitly set by the users.
   */
  def isConfExplicitlySet(key: String): Boolean = {
    conf.contains(key)
  }
}

case class OomInjectionConf(
  numOoms: Int,
  skipCount: Int,
  withSplit: Boolean,
  oomInjectionFilter: OomInjectionType
)<|MERGE_RESOLUTION|>--- conflicted
+++ resolved
@@ -2274,15 +2274,6 @@
       .integerConf
       .createWithDefault(1024)
 
-<<<<<<< HEAD
-  val CASE_WHEN_FUSE =
-    conf("spark.rapids.sql.case_when.fuse")
-      .doc("If when branches is greater than 2 and all then/else values in case when are string " +
-          "scalar, fuse mode improves the performance. By default this is enabled.")
-      .internal()
-      .booleanConf
-      .createWithDefault(true)
-=======
   val DELTA_LOW_SHUFFLE_MERGE_SCATTER_DEL_VECTOR_BATCH_SIZE =
     conf("spark.rapids.sql.delta.lowShuffleMerge.deletion.scatter.max.size")
       .doc("Option to set max batch size when scattering deletion vector")
@@ -2308,7 +2299,14 @@
       s"${DELTA_LOW_SHUFFLE_MERGE_DEL_VECTOR_BROADCAST_THRESHOLD.key} \n")
     .booleanConf
     .createWithDefault(false)
->>>>>>> 7a8690f5
+
+    val CASE_WHEN_FUSE =
+    conf("spark.rapids.sql.case_when.fuse")
+      .doc("If when branches is greater than 2 and all then/else values in case when are string " +
+        "scalar, fuse mode improves the performance. By default this is enabled.")
+      .internal()
+      .booleanConf
+      .createWithDefault(true)
 
   private def printSectionHeader(category: String): Unit =
     println(s"\n### $category")
@@ -3119,11 +3117,9 @@
 
   lazy val testGetJsonObjectSaveRows: Int = get(TEST_GET_JSON_OBJECT_SAVE_ROWS)
 
-<<<<<<< HEAD
-  lazy val caseWhenFuseEnabled: Boolean = get(CASE_WHEN_FUSE)
-=======
   lazy val isDeltaLowShuffleMergeEnabled: Boolean = get(ENABLE_DELTA_LOW_SHUFFLE_MERGE)
->>>>>>> 7a8690f5
+
+    lazy val caseWhenFuseEnabled: Boolean = get(CASE_WHEN_FUSE)
 
   private val optimizerDefaults = Map(
     // this is not accurate because CPU projections do have a cost due to appending values
