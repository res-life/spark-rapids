/*
 * Copyright (c) 2019-2021, NVIDIA CORPORATION.
 *
 * Licensed under the Apache License, Version 2.0 (the "License");
 * you may not use this file except in compliance with the License.
 * You may obtain a copy of the License at
 *
 *     http://www.apache.org/licenses/LICENSE-2.0
 *
 * Unless required by applicable law or agreed to in writing, software
 * distributed under the License is distributed on an "AS IS" BASIS,
 * WITHOUT WARRANTIES OR CONDITIONS OF ANY KIND, either express or implied.
 * See the License for the specific language governing permissions and
 * limitations under the License.
 */
package com.nvidia.spark.rapids

import java.io.{File, FileOutputStream}
import java.util

import scala.collection.JavaConverters._
import scala.collection.mutable.{HashMap, ListBuffer}

import org.apache.spark.SparkConf
import org.apache.spark.internal.Logging
import org.apache.spark.network.util.{ByteUnit, JavaUtils}
import org.apache.spark.sql.catalyst.analysis.FunctionRegistry
import org.apache.spark.sql.internal.SQLConf

object ConfHelper {
  def toBoolean(s: String, key: String): Boolean = {
    try {
      s.trim.toBoolean
    } catch {
      case _: IllegalArgumentException =>
        throw new IllegalArgumentException(s"$key should be boolean, but was $s")
    }
  }

  def toInteger(s: String, key: String): Integer = {
    try {
      s.trim.toInt
    } catch {
      case _: IllegalArgumentException =>
        throw new IllegalArgumentException(s"$key should be integer, but was $s")
    }
  }

  def toLong(s: String, key: String): Long = {
    try {
      s.trim.toLong
    } catch {
      case _: IllegalArgumentException =>
        throw new IllegalArgumentException(s"$key should be long, but was $s")
    }
  }

  def toDouble(s: String, key: String): Double = {
    try {
      s.trim.toDouble
    } catch {
      case _: IllegalArgumentException =>
        throw new IllegalArgumentException(s"$key should be integer, but was $s")
    }
  }

  def stringToSeq(str: String): Seq[String] = {
    str.split(",").map(_.trim()).filter(_.nonEmpty)
  }

  def stringToSeq[T](str: String, converter: String => T): Seq[T] = {
    stringToSeq(str).map(converter)
  }

  def seqToString[T](v: Seq[T], stringConverter: T => String): String = {
    v.map(stringConverter).mkString(",")
  }

  def byteFromString(str: String, unit: ByteUnit, key: String): Long = {
    val (input, multiplier) =
      if (str.length() > 0 && str.charAt(0) == '-') {
        (str.substring(1), -1)
      } else {
        (str, 1)
      }
    multiplier * JavaUtils.byteStringAs(input, unit)
  }

  def makeConfAnchor(key: String, text: String = null): String = {
    val t = if (text != null) text else key
    // The anchor cannot be too long, so for now
    val a = key.replaceFirst("spark.rapids.", "")
    "<a name=\"" + s"$a" + "\"></a>" + t
  }

  def getSqlFunctionsForClass[T](exprClass: Class[T]): Option[Seq[String]] = {
    sqlFunctionsByClass.get(exprClass.getCanonicalName)
  }

  lazy val sqlFunctionsByClass: Map[String, Seq[String]] = {
    val functionsByClass = new HashMap[String, Seq[String]]
    FunctionRegistry.expressions.foreach { case (sqlFn, (expressionInfo, _)) =>
      val className = expressionInfo.getClassName
      val fnSeq = functionsByClass.getOrElse(className, Seq[String]())
      val fnCleaned = if (sqlFn != "|") {
        sqlFn
      } else {
        "\\|"
      }
      functionsByClass.update(className, fnSeq :+ s"`$fnCleaned`")
    }
    functionsByClass.toMap
  }
}

abstract class ConfEntry[T](val key: String, val converter: String => T,
    val doc: String, val isInternal: Boolean) {

  def get(conf: Map[String, String]): T
  def get(conf: SQLConf): T
  def help(asTable: Boolean = false): Unit

  override def toString: String = key
}

class ConfEntryWithDefault[T](key: String, converter: String => T, doc: String,
    isInternal: Boolean, val defaultValue: T)
  extends ConfEntry[T](key, converter, doc, isInternal) {

  override def get(conf: Map[String, String]): T = {
    conf.get(key).map(converter).getOrElse(defaultValue)
  }

  override def get(conf: SQLConf): T = {
    val tmp = conf.getConfString(key, null)
    if (tmp == null) {
      defaultValue
    } else {
      converter(tmp)
    }
  }

  override def help(asTable: Boolean = false): Unit = {
    if (!isInternal) {
      if (asTable) {
        import ConfHelper.makeConfAnchor
        println(s"${makeConfAnchor(key)}|$doc|$defaultValue")
      } else {
        println(s"$key:")
        println(s"\t$doc")
        println(s"\tdefault $defaultValue")
        println()
      }
    }
  }
}

class OptionalConfEntry[T](key: String, val rawConverter: String => T, doc: String,
    isInternal: Boolean)
  extends ConfEntry[Option[T]](key, s => Some(rawConverter(s)), doc, isInternal) {

  override def get(conf: Map[String, String]): Option[T] = {
    conf.get(key).map(rawConverter)
  }

  override def get(conf: SQLConf): Option[T] = {
    val tmp = conf.getConfString(key, null)
    if (tmp == null) {
      None
    } else {
      Some(rawConverter(tmp))
    }
  }

  override def help(asTable: Boolean = false): Unit = {
    if (!isInternal) {
      if (asTable) {
        import ConfHelper.makeConfAnchor
        println(s"${makeConfAnchor(key)}|$doc|None")
      } else {
        println(s"$key:")
        println(s"\t$doc")
        println("\tNone")
        println()
      }
    }
  }
}

class TypedConfBuilder[T](
    val parent: ConfBuilder,
    val converter: String => T,
    val stringConverter: T => String) {

  def this(parent: ConfBuilder, converter: String => T) = {
    this(parent, converter, Option(_).map(_.toString).orNull)
  }

  /** Apply a transformation to the user-provided values of the config entry. */
  def transform(fn: T => T): TypedConfBuilder[T] = {
    new TypedConfBuilder(parent, s => fn(converter(s)), stringConverter)
  }

  /** Checks if the user-provided value for the config matches the validator. */
  def checkValue(validator: T => Boolean, errorMsg: String): TypedConfBuilder[T] = {
    transform { v =>
      if (!validator(v)) {
        throw new IllegalArgumentException(errorMsg)
      }
      v
    }
  }

  /** Check that user-provided values for the config match a pre-defined set. */
  def checkValues(validValues: Set[T]): TypedConfBuilder[T] = {
    transform { v =>
      if (!validValues.contains(v)) {
        throw new IllegalArgumentException(
          s"The value of ${parent.key} should be one of ${validValues.mkString(", ")}, but was $v")
      }
      v
    }
  }

  def createWithDefault(value: T): ConfEntry[T] = {
    val ret = new ConfEntryWithDefault[T](parent.key, converter,
      parent.doc, parent.isInternal, value)
    parent.register(ret)
    ret
  }

  /** Turns the config entry into a sequence of values of the underlying type. */
  def toSequence: TypedConfBuilder[Seq[T]] = {
    new TypedConfBuilder(parent, ConfHelper.stringToSeq(_, converter),
      ConfHelper.seqToString(_, stringConverter))
  }

  def createOptional: OptionalConfEntry[T] = {
    val ret = new OptionalConfEntry[T](parent.key, converter,
      parent.doc, parent.isInternal)
    parent.register(ret)
    ret
  }
}

class ConfBuilder(val key: String, val register: ConfEntry[_] => Unit) {

  import ConfHelper._

  var doc: String = null
  var isInternal: Boolean = false

  def doc(data: String): ConfBuilder = {
    this.doc = data
    this
  }

  def internal(): ConfBuilder = {
    this.isInternal = true
    this
  }

  def booleanConf: TypedConfBuilder[Boolean] = {
    new TypedConfBuilder[Boolean](this, toBoolean(_, key))
  }

  def bytesConf(unit: ByteUnit): TypedConfBuilder[Long] = {
    new TypedConfBuilder[Long](this, byteFromString(_, unit, key))
  }

  def integerConf: TypedConfBuilder[Integer] = {
    new TypedConfBuilder[Integer](this, toInteger(_, key))
  }

  def longConf: TypedConfBuilder[Long] = {
    new TypedConfBuilder[Long](this, toLong(_, key))
  }

  def doubleConf: TypedConfBuilder[Double] = {
    new TypedConfBuilder(this, toDouble(_, key))
  }

  def stringConf: TypedConfBuilder[String] = {
    new TypedConfBuilder[String](this, identity[String])
  }
}

object RapidsConf {
  private val registeredConfs = new ListBuffer[ConfEntry[_]]()

  private def register(entry: ConfEntry[_]): Unit = {
    registeredConfs += entry
  }

  def conf(key: String): ConfBuilder = {
    new ConfBuilder(key, register)
  }

  // Resource Configuration

  val PINNED_POOL_SIZE = conf("spark.rapids.memory.pinnedPool.size")
    .doc("The size of the pinned memory pool in bytes unless otherwise specified. " +
      "Use 0 to disable the pool.")
    .bytesConf(ByteUnit.BYTE)
    .createWithDefault(0)

  val RMM_DEBUG = conf("spark.rapids.memory.gpu.debug")
    .doc("Provides a log of GPU memory allocations and frees. If set to " +
      "STDOUT or STDERR the logging will go there. Setting it to NONE disables logging. " +
      "All other values are reserved for possible future expansion and in the mean time will " +
      "disable logging.")
    .stringConf
    .createWithDefault("NONE")

  val GPU_OOM_DUMP_DIR = conf("spark.rapids.memory.gpu.oomDumpDir")
    .doc("The path to a local directory where a heap dump will be created if the GPU " +
      "encounters an unrecoverable out-of-memory (OOM) error. The filename will be of the " +
      "form: \"gpu-oom-<pid>.hprof\" where <pid> is the process ID.")
    .stringConf
    .createOptional

  private val RMM_ALLOC_MAX_FRACTION_KEY = "spark.rapids.memory.gpu.maxAllocFraction"
  private val RMM_ALLOC_RESERVE_KEY = "spark.rapids.memory.gpu.reserve"

  val RMM_ALLOC_FRACTION = conf("spark.rapids.memory.gpu.allocFraction")
    .doc("The fraction of total GPU memory that should be initially allocated " +
      "for pooled memory. Extra memory will be allocated as needed, but it may " +
      "result in more fragmentation. This must be less than or equal to the maximum limit " +
      s"configured via $RMM_ALLOC_MAX_FRACTION_KEY.")
    .doubleConf
    .checkValue(v => v >= 0 && v <= 1, "The fraction value must be in [0, 1].")
    .createWithDefault(0.9)

  val RMM_ALLOC_MAX_FRACTION = conf(RMM_ALLOC_MAX_FRACTION_KEY)
    .doc("The fraction of total GPU memory that limits the maximum size of the RMM pool. " +
        s"The value must be greater than or equal to the setting for $RMM_ALLOC_FRACTION. " +
        "Note that this limit will be reduced by the reserve memory configured in " +
        s"$RMM_ALLOC_RESERVE_KEY.")
    .doubleConf
    .checkValue(v => v >= 0 && v <= 1, "The fraction value must be in [0, 1].")
    .createWithDefault(1)

  val RMM_ALLOC_RESERVE = conf(RMM_ALLOC_RESERVE_KEY)
      .doc("The amount of GPU memory that should remain unallocated by RMM and left for " +
          "system use such as memory needed for kernels, kernel launches or JIT compilation.")
      .bytesConf(ByteUnit.BYTE)
      .createWithDefault(ByteUnit.MiB.toBytes(1024))

  val HOST_SPILL_STORAGE_SIZE = conf("spark.rapids.memory.host.spillStorageSize")
    .doc("Amount of off-heap host memory to use for buffering spilled GPU data " +
        "before spilling to local disk")
    .bytesConf(ByteUnit.BYTE)
    .createWithDefault(ByteUnit.GiB.toBytes(1))

  val GDS_SPILL = conf("spark.rapids.memory.gpu.direct.storage.spill.enabled")
    .doc("Should GPUDirect Storage (GDS) be used to spill GPU memory buffers directly to disk. " +
      "GDS must be enabled and the directory `spark.local.dir` must support GDS. This is an " +
      "experimental feature. For more information on GDS, see " +
      "https://docs.nvidia.com/gpudirect-storage/.")
    .booleanConf
    .createWithDefault(false)

  val POOLED_MEM = conf("spark.rapids.memory.gpu.pooling.enabled")
    .doc("Should RMM act as a pooling allocator for GPU memory, or should it just pass " +
      "through to CUDA memory allocation directly. DEPRECATED: please use " +
      "spark.rapids.memory.gpu.pool instead.")
    .booleanConf
    .createWithDefault(true)

  val RMM_POOL = conf("spark.rapids.memory.gpu.pool")
    .doc("Select the RMM pooling allocator to use. Valid values are \"DEFAULT\", \"ARENA\", and " +
      "\"NONE\". With \"DEFAULT\", `rmm::mr::pool_memory_resource` is used; with \"ARENA\", " +
      "`rmm::mr::arena_memory_resource` is used. If set to \"NONE\", pooling is disabled and RMM " +
      "just passes through to CUDA memory allocation directly. Note: \"ARENA\" is the " +
      "recommended pool allocator if CUDF is built with Per-Thread Default Stream (PTDS), " +
      "as \"DEFAULT\" is known to be unstable (https://github.com/NVIDIA/spark-rapids/issues/1141)")
    .stringConf
    .createWithDefault("ARENA")

  val CONCURRENT_GPU_TASKS = conf("spark.rapids.sql.concurrentGpuTasks")
      .doc("Set the number of tasks that can execute concurrently per GPU. " +
          "Tasks may temporarily block when the number of concurrent tasks in the executor " +
          "exceeds this amount. Allowing too many concurrent tasks on the same GPU may lead to " +
          "GPU out of memory errors.")
      .integerConf
      .createWithDefault(1)

  val SHUFFLE_SPILL_THREADS = conf("spark.rapids.sql.shuffle.spillThreads")
    .doc("Number of threads used to spill shuffle data to disk in the background.")
    .integerConf
    .createWithDefault(6)

  val GPU_BATCH_SIZE_BYTES = conf("spark.rapids.sql.batchSizeBytes")
    .doc("Set the target number of bytes for a GPU batch. Splits sizes for input data " +
      "is covered by separate configs. The maximum setting is 2 GB to avoid exceeding the " +
      "cudf row count limit of a column.")
    .bytesConf(ByteUnit.BYTE)
    .checkValue(v => v >= 0 && v <= Integer.MAX_VALUE,
      s"Batch size must be positive and not exceed ${Integer.MAX_VALUE} bytes.")
    .createWithDefault(Integer.MAX_VALUE)

  val MAX_READER_BATCH_SIZE_ROWS = conf("spark.rapids.sql.reader.batchSizeRows")
    .doc("Soft limit on the maximum number of rows the reader will read per batch. " +
      "The orc and parquet readers will read row groups until this limit is met or exceeded. " +
      "The limit is respected by the csv reader.")
    .integerConf
    .createWithDefault(Integer.MAX_VALUE)

  val MAX_READER_BATCH_SIZE_BYTES = conf("spark.rapids.sql.reader.batchSizeBytes")
    .doc("Soft limit on the maximum number of bytes the reader reads per batch. " +
      "The readers will read chunks of data until this limit is met or exceeded. " +
      "Note that the reader may estimate the number of bytes that will be used on the GPU " +
      "in some cases based on the schema and number of rows in each batch.")
    .bytesConf(ByteUnit.BYTE)
    .createWithDefault(Integer.MAX_VALUE)

  // Internal Features

  val UVM_ENABLED = conf("spark.rapids.memory.uvm.enabled")
    .doc("UVM or universal memory can allow main host memory to act essentially as swap " +
      "for device(GPU) memory. This allows the GPU to process more data than fits in memory, but " +
      "can result in slower processing. This is an experimental feature.")
    .internal()
    .booleanConf
    .createWithDefault(false)

  val EXPORT_COLUMNAR_RDD = conf("spark.rapids.sql.exportColumnarRdd")
    .doc("Spark has no simply way to export columnar RDD data.  This turns on special " +
      "processing/tagging that allows the RDD to be picked back apart into a Columnar RDD.")
    .internal()
    .booleanConf
    .createWithDefault(false)

  val STABLE_SORT = conf("spark.rapids.sql.stableSort.enabled")
      .doc("Enable or disable stable sorting. Apache Spark's sorting is typically a stable " +
          "sort, but sort stability cannot be guaranteed in distributed work loads because the " +
          "order in which upstream data arrives to a task is not guaranteed. Sort stability then " +
          "only matters when reading and sorting data from a file using a single task/partition. " +
          "Because of limitations in the plugin when you enable stable sorting all of the data " +
          "for a single task will be combined into a single batch before sorting. This currently " +
          "disables spilling from GPU memory if the data size is too large.")
      .booleanConf
      .createWithDefault(false)

  // METRICS

  val METRICS_LEVEL = conf("spark.rapids.sql.metrics.level")
      .doc("GPU plans can produce a lot more metrics than CPU plans do. In very large " +
          "queries this can sometimes result in going over the max result size limit for the " +
          "driver. Supported values include " +
          "DEBUG which will enable all metrics supported and typically only needs to be enabled " +
          "when debugging the plugin. " +
          "MODERATE which should output enough metrics to understand how long each part of the " +
          "query is taking and how much data is going to each part of the query. " +
          "ESSENTIAL which disables most metrics except those Apache Spark CPU plans will also " +
          "report or their equivalents.")
      .stringConf
      .transform(_.toUpperCase(java.util.Locale.ROOT))
      .checkValues(Set("DEBUG", "MODERATE", "ESSENTIAL"))
      .createWithDefault("MODERATE")

  // ENABLE/DISABLE PROCESSING

  val IMPROVED_TIMESTAMP_OPS =
    conf("spark.rapids.sql.improvedTimeOps.enabled")
      .doc("When set to true, some operators will avoid overflowing by converting epoch days " +
          " directly to seconds without first converting to microseconds")
      .booleanConf
      .createWithDefault(false)

  val SQL_ENABLED = conf("spark.rapids.sql.enabled")
    .doc("Enable (true) or disable (false) sql operations on the GPU")
    .booleanConf
    .createWithDefault(true)

  val UDF_COMPILER_ENABLED = conf("spark.rapids.sql.udfCompiler.enabled")
    .doc("When set to true, Scala UDFs will be considered for compilation as Catalyst expressions")
    .booleanConf
    .createWithDefault(false)

  val INCOMPATIBLE_OPS = conf("spark.rapids.sql.incompatibleOps.enabled")
    .doc("For operations that work, but are not 100% compatible with the Spark equivalent " +
      "set if they should be enabled by default or disabled by default.")
    .booleanConf
    .createWithDefault(false)

  val INCOMPATIBLE_DATE_FORMATS = conf("spark.rapids.sql.incompatibleDateFormats.enabled")
      .doc("When parsing strings as dates and timestamps in functions like unix_timestamp, " +
          "setting this to true will force all parsing onto GPU even for formats that can " +
          "result in incorrect results when parsing invalid inputs.")
      .booleanConf
      .createWithDefault(false)

  val IMPROVED_FLOAT_OPS = conf("spark.rapids.sql.improvedFloatOps.enabled")
    .doc("For some floating point operations spark uses one way to compute the value " +
      "and the underlying cudf implementation can use an improved algorithm. " +
      "In some cases this can result in cudf producing an answer when spark overflows. " +
      "Because this is not as compatible with spark, we have it disabled by default.")
    .booleanConf
    .createWithDefault(false)

  val HAS_NANS = conf("spark.rapids.sql.hasNans")
    .doc("Config to indicate if your data has NaN's. Cudf doesn't " +
      "currently support NaN's properly so you can get corrupt data if you have NaN's in your " +
      "data and it runs on the GPU.")
    .booleanConf
    .createWithDefault(true)

  val ENABLE_FLOAT_AGG = conf("spark.rapids.sql.variableFloatAgg.enabled")
    .doc("Spark assumes that all operations produce the exact same result each time. " +
      "This is not true for some floating point aggregations, which can produce slightly " +
      "different results on the GPU as the aggregation is done in parallel.  This can enable " +
      "those operations if you know the query is only computing it once.")
    .booleanConf
    .createWithDefault(false)

  val DECIMAL_TYPE_ENABLED = conf("spark.rapids.sql.decimalType.enabled")
      .doc("Enable decimal type support on the GPU.  Decimal support on the GPU is limited to " +
          "less than 18 digits.  This can result in a lot of data movement to and from the GPU, " +
          "which can slow down processing in some cases.")
      .booleanConf
      .createWithDefault(false)

  val ENABLE_REPLACE_SORTMERGEJOIN = conf("spark.rapids.sql.replaceSortMergeJoin.enabled")
    .doc("Allow replacing sortMergeJoin with HashJoin")
    .booleanConf
    .createWithDefault(true)

  val ENABLE_HASH_OPTIMIZE_SORT = conf("spark.rapids.sql.hashOptimizeSort.enabled")
    .doc("Whether sorts should be inserted after some hashed operations to improve " +
      "output ordering. This can improve output file sizes when saving to columnar formats.")
    .booleanConf
    .createWithDefault(false)

  val ENABLE_CAST_FLOAT_TO_DECIMAL = conf("spark.rapids.sql.castFloatToDecimal.enabled")
    .doc("Casting from floating point types to decimal on the GPU returns results that have " +
      "tiny difference compared to results returned from CPU.")
    .booleanConf
    .createWithDefault(false)

  val ENABLE_CAST_FLOAT_TO_STRING = conf("spark.rapids.sql.castFloatToString.enabled")
    .doc("Casting from floating point types to string on the GPU returns results that have " +
      "a different precision than the default results of Spark.")
    .booleanConf
    .createWithDefault(false)

  val ENABLE_CAST_FLOAT_TO_INTEGRAL_TYPES =
    conf("spark.rapids.sql.castFloatToIntegralTypes.enabled")
      .doc("Casting from floating point types to integral types on the GPU supports a " +
          "slightly different range of values when using Spark 3.1.0 or later. Refer to the CAST " +
          "documentation for more details.")
      .booleanConf
      .createWithDefault(false)

  val ENABLE_CAST_STRING_TO_FLOAT = conf("spark.rapids.sql.castStringToFloat.enabled")
    .doc("When set to true, enables casting from strings to float types (float, double) " +
      "on the GPU. Currently hex values aren't supported on the GPU. Also note that casting from " +
      "string to float types on the GPU returns incorrect results when the string represents any " +
      "number \"1.7976931348623158E308\" <= x < \"1.7976931348623159E308\" " +
      "and \"-1.7976931348623158E308\" >= x > \"-1.7976931348623159E308\" in both these cases " +
      "the GPU returns Double.MaxValue while CPU returns \"+Infinity\" and \"-Infinity\" " +
      "respectively")
    .booleanConf
    .createWithDefault(false)

  val ENABLE_CAST_STRING_TO_TIMESTAMP = conf("spark.rapids.sql.castStringToTimestamp.enabled")
    .doc("When set to true, casting from string to timestamp is supported on the GPU. The GPU " +
      "only supports a subset of formats when casting strings to timestamps. Refer to the CAST " +
      "documentation for more details.")
    .booleanConf
    .createWithDefault(false)

  val ENABLE_CAST_STRING_TO_INTEGER = conf("spark.rapids.sql.castStringToInteger.enabled")
    .doc("When set to true, enables casting from strings to integer types (byte, short, " +
      "int, long) on the GPU. Casting from string to integer types on the GPU returns incorrect " +
      "results when the string represents a number larger than Long.MaxValue or smaller than " +
      "Long.MinValue.")
    .booleanConf
    .createWithDefault(false)

  val ENABLE_CSV_TIMESTAMPS = conf("spark.rapids.sql.csvTimestamps.enabled")
    .doc("When set to true, enables the CSV parser to read timestamps. The default output " +
      "format for Spark includes a timezone at the end. Anything except the UTC timezone is not " +
      "supported. Timestamps after 2038 and before 1902 are also not supported.")
    .booleanConf
    .createWithDefault(false)

  // FILE FORMATS
  val ENABLE_PARQUET = conf("spark.rapids.sql.format.parquet.enabled")
    .doc("When set to false disables all parquet input and output acceleration")
    .booleanConf
    .createWithDefault(true)

  object ParquetReaderType extends Enumeration {
    val AUTO, COALESCING, MULTITHREADED, PERFILE = Value
  }

  val PARQUET_READER_TYPE = conf("spark.rapids.sql.format.parquet.reader.type")
    .doc("Sets the parquet reader type. We support different types that are optimized for " +
      "different environments. The original Spark style reader can be selected by setting this " +
      "to PERFILE which individually reads and copies files to the GPU. Loading many small files " +
      "individually has high overhead, and using either COALESCING or MULTITHREADED is " +
      "recommended instead. The COALESCING reader is good when using a local file system where " +
      "the executors are on the same nodes or close to the nodes the data is being read on. " +
      "This reader coalesces all the files assigned to a task into a single host buffer before " +
      "sending it down to the GPU. It copies blocks from a single file into a host buffer in " +
      "separate threads in parallel, see " +
      "spark.rapids.sql.format.parquet.multiThreadedRead.numThreads. " +
      "MULTITHREADED is good for cloud environments where you are reading from a blobstore " +
      "that is totally separate and likely has a higher I/O read cost. Many times the cloud " +
      "environments also get better throughput when you have multiple readers in parallel. " +
      "This reader uses multiple threads to read each file in parallel and each file is sent " +
      "to the GPU separately. This allows the CPU to keep reading while GPU is also doing work. " +
      "See spark.rapids.sql.format.parquet.multiThreadedRead.numThreads and " +
      "spark.rapids.sql.format.parquet.multiThreadedRead.maxNumFilesParallel to control " +
      "the number of threads and amount of memory used. " +
      "By default this is set to AUTO so we select the reader we think is best. This will " +
      "either be the COALESCING or the MULTITHREADED based on whether we think the file is " +
      "in the cloud. See spark.rapids.cloudSchemes.")
    .stringConf
    .transform(_.toUpperCase(java.util.Locale.ROOT))
    .checkValues(ParquetReaderType.values.map(_.toString))
    .createWithDefault(ParquetReaderType.AUTO.toString)

  val CLOUD_SCHEMES = conf("spark.rapids.cloudSchemes")
    .doc("Comma separated list of additional URI schemes that are to be considered cloud based " +
      "filesystems. Schemes already included: dbfs, s3, s3a, s3n, wasbs, gs. Cloud based stores " +
      "generally would be total separate from the executors and likely have a higher I/O read " +
      "cost. Many times the cloud filesystems also get better throughput when you have multiple " +
      "readers in parallel. This is used with spark.rapids.sql.format.parquet.reader.type")
    .stringConf
    .toSequence
    .createOptional

  val PARQUET_MULTITHREAD_READ_NUM_THREADS =
    conf("spark.rapids.sql.format.parquet.multiThreadedRead.numThreads")
      .doc("The maximum number of threads, on the executor, to use for reading small " +
        "parquet files in parallel. This can not be changed at runtime after the executor has " +
        "started. Used with COALESCING and MULTITHREADED reader, see " +
        "spark.rapids.sql.format.parquet.reader.type.")
      .integerConf
      .createWithDefault(20)

  val PARQUET_MULTITHREAD_READ_MAX_NUM_FILES_PARALLEL =
    conf("spark.rapids.sql.format.parquet.multiThreadedRead.maxNumFilesParallel")
      .doc("A limit on the maximum number of files per task processed in parallel on the CPU " +
        "side before the file is sent to the GPU. This affects the amount of host memory used " +
        "when reading the files in parallel. Used with MULTITHREADED reader, see " +
        "spark.rapids.sql.format.parquet.reader.type")
      .integerConf
      .checkValue(v => v > 0, "The maximum number of files must be greater than 0.")
      .createWithDefault(Integer.MAX_VALUE)

  val ENABLE_PARQUET_READ = conf("spark.rapids.sql.format.parquet.read.enabled")
    .doc("When set to false disables parquet input acceleration")
    .booleanConf
    .createWithDefault(true)

  val ENABLE_PARQUET_WRITE = conf("spark.rapids.sql.format.parquet.write.enabled")
    .doc("When set to false disables parquet output acceleration")
    .booleanConf
    .createWithDefault(true)

  val ENABLE_ORC = conf("spark.rapids.sql.format.orc.enabled")
    .doc("When set to false disables all orc input and output acceleration")
    .booleanConf
    .createWithDefault(true)

  val ENABLE_ORC_READ = conf("spark.rapids.sql.format.orc.read.enabled")
    .doc("When set to false disables orc input acceleration")
    .booleanConf
    .createWithDefault(true)

  val ENABLE_ORC_WRITE = conf("spark.rapids.sql.format.orc.write.enabled")
    .doc("When set to false disables orc output acceleration. This has been disabled by " +
        "default because of https://github.com/NVIDIA/spark-rapids/issues/1550")
    .booleanConf
    .createWithDefault(false)

  val ENABLE_CSV = conf("spark.rapids.sql.format.csv.enabled")
    .doc("When set to false disables all csv input and output acceleration. " +
      "(only input is currently supported anyways)")
    .booleanConf
    .createWithDefault(true)

  val ENABLE_CSV_READ = conf("spark.rapids.sql.format.csv.read.enabled")
    .doc("When set to false disables csv input acceleration")
    .booleanConf
    .createWithDefault(true)

  // INTERNAL TEST AND DEBUG CONFIGS

  val TEST_CONF = conf("spark.rapids.sql.test.enabled")
    .doc("Intended to be used by unit tests, if enabled all operations must run on the " +
      "GPU or an error happens.")
    .internal()
    .booleanConf
    .createWithDefault(false)

  val TEST_ALLOWED_NONGPU = conf("spark.rapids.sql.test.allowedNonGpu")
    .doc("Comma separate string of exec or expression class names that are allowed " +
      "to not be GPU accelerated for testing.")
    .internal()
    .stringConf
    .toSequence
    .createWithDefault(Nil)

  val TEST_VALIDATE_EXECS_ONGPU = conf("spark.rapids.sql.test.validateExecsInGpuPlan")
    .doc("Comma separate string of exec class names to validate they " +
      "are GPU accelerated. Used for testing.")
    .internal()
    .stringConf
    .toSequence
    .createWithDefault(Nil)

  val PARQUET_DEBUG_DUMP_PREFIX = conf("spark.rapids.sql.parquet.debug.dumpPrefix")
    .doc("A path prefix where Parquet split file data is dumped for debugging.")
    .internal()
    .stringConf
    .createWithDefault(null)

  val ORC_DEBUG_DUMP_PREFIX = conf("spark.rapids.sql.orc.debug.dumpPrefix")
    .doc("A path prefix where ORC split file data is dumped for debugging.")
    .internal()
    .stringConf
    .createWithDefault(null)

  val HASH_AGG_REPLACE_MODE = conf("spark.rapids.sql.hashAgg.replaceMode")
    .doc("Only when hash aggregate exec has these modes (\"all\" by default): " +
      "\"all\" (try to replace all aggregates, default), " +
      "\"complete\" (exclusively replace complete aggregates), " +
      "\"partial\" (exclusively replace partial aggregates), " +
      "\"final\" (exclusively replace final aggregates)")
    .internal()
    .stringConf
    .createWithDefault("all")

  val PARTIAL_MERGE_DISTINCT_ENABLED = conf("spark.rapids.sql.partialMerge.distinct.enabled")
    .doc("Enables aggregates that are in PartialMerge mode to run on the GPU if true")
    .internal()
    .booleanConf
    .createWithDefault(true)

  val SHUFFLE_TRANSPORT_ENABLE = conf("spark.rapids.shuffle.transport.enabled")
    .doc("Enable the Rapids Shuffle Transport for accelerated shuffle. By default, this " +
        "requires UCX to be installed in the system. Consider setting to false if running with " +
        "a single executor and UCX is not available, for short-circuit cached shuffle " +
        "(i.e. for testing purposes)")
    .internal()
    .booleanConf
    .createWithDefault(true)

  val SHUFFLE_TRANSPORT_CLASS_NAME = conf("spark.rapids.shuffle.transport.class")
    .doc("The class of the specific RapidsShuffleTransport to use during the shuffle.")
    .internal()
    .stringConf
    .createWithDefault("com.nvidia.spark.rapids.shuffle.ucx.UCXShuffleTransport")

  val SHUFFLE_TRANSPORT_MAX_RECEIVE_INFLIGHT_BYTES =
    conf("spark.rapids.shuffle.transport.maxReceiveInflightBytes")
      .doc("Maximum aggregate amount of bytes that be fetched at any given time from peers " +
        "during shuffle")
      .bytesConf(ByteUnit.BYTE)
      .createWithDefault(1024 * 1024 * 1024)

  val SHUFFLE_UCX_USE_WAKEUP = conf("spark.rapids.shuffle.ucx.useWakeup")
    .doc("When set to true, use UCX's event-based progress (epoll) in order to wake up " +
      "the progress thread when needed, instead of a hot loop.")
    .booleanConf
    .createWithDefault(true)

  val SHUFFLE_UCX_MGMT_SERVER_HOST = conf("spark.rapids.shuffle.ucx.managementServerHost")
    .doc("The host to be used to start the management server")
    .stringConf
    .createWithDefault(null)

  val SHUFFLE_UCX_BOUNCE_BUFFERS_SIZE = conf("spark.rapids.shuffle.ucx.bounceBuffers.size")
    .doc("The size of bounce buffer to use in bytes. Note that this size will be the same " +
      "for device and host memory")
    .internal()
    .bytesConf(ByteUnit.BYTE)
    .createWithDefault(4 * 1024  * 1024)

  val SHUFFLE_UCX_BOUNCE_BUFFERS_DEVICE_COUNT =
    conf("spark.rapids.shuffle.ucx.bounceBuffers.device.count")
    .doc("The number of bounce buffers to pre-allocate from device memory")
    .internal()
    .integerConf
    .createWithDefault(32)

  val SHUFFLE_UCX_BOUNCE_BUFFERS_HOST_COUNT =
    conf("spark.rapids.shuffle.ucx.bounceBuffers.host.count")
    .doc("The number of bounce buffers to pre-allocate from host memory")
    .internal()
    .integerConf
    .createWithDefault(32)

  val SHUFFLE_MAX_CLIENT_THREADS = conf("spark.rapids.shuffle.maxClientThreads")
    .doc("The maximum number of threads that the shuffle client should be allowed to start")
    .internal()
    .integerConf
    .createWithDefault(50)

  val SHUFFLE_MAX_CLIENT_TASKS = conf("spark.rapids.shuffle.maxClientTasks")
    .doc("The maximum number of tasks shuffle clients will queue before adding threads " +
      s"(up to spark.rapids.shuffle.maxClientThreads), or slowing down the transport")
    .internal()
    .integerConf
    .createWithDefault(100)

  val SHUFFLE_CLIENT_THREAD_KEEPALIVE = conf("spark.rapids.shuffle.clientThreadKeepAlive")
    .doc("The number of seconds that the ThreadPoolExecutor will allow an idle client " +
      "shuffle thread to stay alive, before reclaiming.")
    .internal()
    .integerConf
    .createWithDefault(30)

  val SHUFFLE_MAX_SERVER_TASKS = conf("spark.rapids.shuffle.maxServerTasks")
    .doc("The maximum number of tasks the shuffle server will queue up for its thread")
    .internal()
    .integerConf
    .createWithDefault(1000)

  val SHUFFLE_MAX_METADATA_SIZE = conf("spark.rapids.shuffle.maxMetadataSize")
    .doc("The maximum size of a metadata message used in the shuffle.")
    .internal()
    .bytesConf(ByteUnit.BYTE)
    .createWithDefault(50 * 1024)

  val SHUFFLE_COMPRESSION_CODEC = conf("spark.rapids.shuffle.compression.codec")
      .doc("The GPU codec used to compress shuffle data when using RAPIDS shuffle. " +
          "Supported codecs: lz4, copy, none")
      .internal()
      .stringConf
      .createWithDefault("none")

  // ALLUXIO CONFIGS

  val ALLUXIO_PATHS_REPLACE = conf("spark.rapids.alluxio.pathsToReplace")
    .doc("List of paths to be replaced with corresponding alluxio scheme. Eg, when configure" +
      "is set to \"s3:/foo->alluxio://0.1.2.3:19998/foo,gcs:/bar->alluxio://0.1.2.3:19998/bar\", " +
      "which means:  " +
      "     s3:/foo/a.csv will be replaced to alluxio://0.1.2.3:19998/foo/a.csv and " +
      "     gcs:/bar/b.csv will be replaced to alluxio://0.1.2.3:19998/bar/b.csv")
    .stringConf
    .toSequence
    .createOptional

  // USER FACING DEBUG CONFIGS

  val SHUFFLE_COMPRESSION_MAX_BATCH_MEMORY =
    conf("spark.rapids.shuffle.compression.maxBatchMemory")
      .internal()
      .bytesConf(ByteUnit.BYTE)
      .createWithDefault(1024 * 1024 * 1024)

  val EXPLAIN = conf("spark.rapids.sql.explain")
    .doc("Explain why some parts of a query were not placed on a GPU or not. Possible " +
      "values are ALL: print everything, NONE: print nothing, NOT_ON_GPU: print only parts of " +
      "a query that did not go on the GPU")
    .stringConf
    .createWithDefault("NONE")

  val SHIMS_PROVIDER_OVERRIDE = conf("spark.rapids.shims-provider-override")
    .internal()
    .doc("Overrides the automatic Spark shim detection logic and forces a specific shims " +
      "provider class to be used. Set to the fully qualified shims provider class to use. " +
      "If you are using a custom Spark version such as Spark 3.0.0.0 then this can be used to " +
      "specify the shims provider that matches the base Spark version of Spark 3.0.0, i.e.: " +
      "com.nvidia.spark.rapids.shims.spark300.SparkShimServiceProvider. If you modified Spark " +
      "then there is no guarantee the RAPIDS Accelerator will function properly.")
    .stringConf
    .createOptional

  val CUDF_VERSION_OVERRIDE = conf("spark.rapids.cudfVersionOverride")
    .internal()
    .doc("Overrides the cudf version compatibility check between cudf jar and RAPIDS Accelerator " +
      "jar. If you are sure that the cudf jar which is mentioned in the classpath is compatible " +
      "with the RAPIDS Accelerator version, then set this to true.")
    .booleanConf
    .createWithDefault(false)

  val ALLOW_DISABLE_ENTIRE_PLAN = conf("spark.rapids.allowDisableEntirePlan")
    .internal()
    .doc("The plugin has the ability to detect possibe incompatibility with some specific " +
      "queries and cluster configurations. In those cases the plugin will disable GPU support " +
      "for the entire query. Set this to false if you want to override that behavior, but use " +
      "with caution.")
    .booleanConf
    .createWithDefault(true)

  val USE_ARROW_OPT = conf("spark.rapids.arrowCopyOptimizationEnabled")
    .doc("Option to turn off using the optimized Arrow copy code when reading from " +
      "ArrowColumnVector in HostColumnarToGpu. Left as internal as user shouldn't " +
      "have to turn it off, but its convenient for testing.")
    .internal()
    .booleanConf
    .createWithDefault(true)

  private def printSectionHeader(category: String): Unit =
    println(s"\n### $category")

  private def printToggleHeader(category: String): Unit = {
    printSectionHeader(category)
    println("Name | Description | Default Value | Notes")
    println("-----|-------------|---------------|------------------")
  }

  private def printToggleHeaderWithSqlFunction(category: String): Unit = {
    printSectionHeader(category)
    println("Name | SQL Function(s) | Description | Default Value | Notes")
    println("-----|-----------------|-------------|---------------|------")
  }

  def help(asTable: Boolean = false): Unit = {
    if (asTable) {
      println("---")
      println("layout: page")
      println("title: Configuration")
      println("nav_order: 4")
      println("---")
      println(s"<!-- Generated by RapidsConf.help. DO NOT EDIT! -->")
      // scalastyle:off line.size.limit
      println("""# RAPIDS Accelerator for Apache Spark Configuration
        |The following is the list of options that `rapids-plugin-4-spark` supports.
        |
        |On startup use: `--conf [conf key]=[conf value]`. For example:
        |
        |```
<<<<<<< HEAD
        |${SPARK_HOME}/bin/spark --jars 'rapids-4-spark_2.12-0.5.0-SNAPSHOT.jar,cudf-0.19-SNAPSHOT-cuda10-1.jar' \
=======
        |${SPARK_HOME}/bin/spark --jars 'rapids-4-spark_2.12-0.4.0.jar,cudf-0.18-cuda10-1.jar' \
>>>>>>> de00b8a2
        |--conf spark.plugins=com.nvidia.spark.SQLPlugin \
        |--conf spark.rapids.sql.incompatibleOps.enabled=true
        |```
        |
        |At runtime use: `spark.conf.set("[conf key]", [conf value])`. For example:
        |
        |```
        |scala> spark.conf.set("spark.rapids.sql.incompatibleOps.enabled", true)
        |```
        |
        | All configs can be set on startup, but some configs, especially for shuffle, will not
        | work if they are set at runtime.
        |""".stripMargin)
      // scalastyle:on line.size.limit

      println("\n## General Configuration\n")
      println("Name | Description | Default Value")
      println("-----|-------------|--------------")
    } else {
      println("Rapids Configs:")
    }
    registeredConfs.sortBy(_.key).foreach(_.help(asTable))
    if (asTable) {
      println("")
      // scalastyle:off line.size.limit
      println("""## Supported GPU Operators and Fine Tuning
        |_The RAPIDS Accelerator for Apache Spark_ can be configured to enable or disable specific
        |GPU accelerated expressions.  Enabled expressions are candidates for GPU execution. If the
        |expression is configured as disabled, the accelerator plugin will not attempt replacement,
        |and it will run on the CPU.
        |
        |Please leverage the [`spark.rapids.sql.explain`](#sql.explain) setting to get
        |feedback from the plugin as to why parts of a query may not be executing on the GPU.
        |
        |**NOTE:** Setting
        |[`spark.rapids.sql.incompatibleOps.enabled=true`](#sql.incompatibleOps.enabled)
        |will enable all the settings in the table below which are not enabled by default due to
        |incompatibilities.""".stripMargin)
      // scalastyle:on line.size.limit

      printToggleHeaderWithSqlFunction("Expressions\n")
    }
    GpuOverrides.expressions.values.toSeq.sortBy(_.tag.toString).foreach { rule =>
      val sqlFunctions =
        ConfHelper.getSqlFunctionsForClass(rule.tag.runtimeClass).map(_.mkString(", "))

      // this is only for formatting, this is done to ensure the table has a column for a
      // row where there isn't a SQL function
      rule.confHelp(asTable, Some(sqlFunctions.getOrElse(" ")))
    }
    if (asTable) {
      printToggleHeader("Execution\n")
    }
    GpuOverrides.execs.values.toSeq.sortBy(_.tag.toString).foreach(_.confHelp(asTable))
    if (asTable) {
      printToggleHeader("Scans\n")
    }
    GpuOverrides.scans.values.toSeq.sortBy(_.tag.toString).foreach(_.confHelp(asTable))
    if (asTable) {
      printToggleHeader("Partitioning\n")
    }
    GpuOverrides.parts.values.toSeq.sortBy(_.tag.toString).foreach(_.confHelp(asTable))
    if (asTable) {
      printSectionHeader("JIT Kernel Cache Path")
      println("""
      |  CUDF can compile GPU kernels at runtime using a just-in-time (JIT) compiler. The
      |  resulting kernels are cached on the filesystem. The default location for this cache is
      |  under the `.cudf` directory in the user's home directory. When running in an environment
      |  where the user's home directory cannot be written, such as running in a container
      |  environment on a cluster, the JIT cache path will need to be specified explicitly with
      |  the `LIBCUDF_KERNEL_CACHE_PATH` environment variable.
      |  The specified kernel cache path should be specific to the user to avoid conflicts with
      |  others running on the same host. For example, the following would specify the path to a
      |  user-specific location under `/tmp`:
      |
      |  ```
      |  --conf spark.executorEnv.LIBCUDF_KERNEL_CACHE_PATH="/tmp/cudf-$USER"
      |  ```
      |""".stripMargin)
    }
  }
  def main(args: Array[String]): Unit = {
    // Include the configs in PythonConfEntries
    com.nvidia.spark.rapids.python.PythonConfEntries.init()
    val out = new FileOutputStream(new File(args(0)))
    Console.withOut(out) {
      Console.withErr(out) {
        RapidsConf.help(true)
      }
    }
  }
}

class RapidsConf(conf: Map[String, String]) extends Logging {

  import RapidsConf._
  import ConfHelper._

  def this(sqlConf: SQLConf) = {
    this(sqlConf.getAllConfs)
  }

  def this(sparkConf: SparkConf) = {
    this(Map(sparkConf.getAll: _*))
  }

  def get[T](entry: ConfEntry[T]): T = {
    entry.get(conf)
  }

  lazy val rapidsConfMap: util.Map[String, String] = conf.filterKeys(
    _.startsWith("spark.rapids.")).asJava

  lazy val metricsLevel: String = get(METRICS_LEVEL)

  lazy val isSqlEnabled: Boolean = get(SQL_ENABLED)

  lazy val isUdfCompilerEnabled: Boolean = get(UDF_COMPILER_ENABLED)

  lazy val exportColumnarRdd: Boolean = get(EXPORT_COLUMNAR_RDD)

  lazy val stableSort: Boolean = get(STABLE_SORT)

  lazy val isIncompatEnabled: Boolean = get(INCOMPATIBLE_OPS)

  lazy val incompatDateFormats: Boolean = get(INCOMPATIBLE_DATE_FORMATS)

  lazy val includeImprovedFloat: Boolean = get(IMPROVED_FLOAT_OPS)

  lazy val pinnedPoolSize: Long = get(PINNED_POOL_SIZE)

  lazy val concurrentGpuTasks: Int = get(CONCURRENT_GPU_TASKS)

  lazy val isTestEnabled: Boolean = get(TEST_CONF)

  lazy val testingAllowedNonGpu: Seq[String] = get(TEST_ALLOWED_NONGPU)

  lazy val validateExecsInGpuPlan: Seq[String] = get(TEST_VALIDATE_EXECS_ONGPU)

  lazy val rmmDebugLocation: String = get(RMM_DEBUG)

  lazy val gpuOomDumpDir: Option[String] = get(GPU_OOM_DUMP_DIR)

  lazy val isUvmEnabled: Boolean = get(UVM_ENABLED)

  lazy val isPooledMemEnabled: Boolean = get(POOLED_MEM)

  lazy val rmmPool: String = get(RMM_POOL)

  lazy val rmmAllocFraction: Double = get(RMM_ALLOC_FRACTION)

  lazy val rmmAllocMaxFraction: Double = get(RMM_ALLOC_MAX_FRACTION)

  lazy val rmmAllocReserve: Long = get(RMM_ALLOC_RESERVE)

  lazy val hostSpillStorageSize: Long = get(HOST_SPILL_STORAGE_SIZE)

  lazy val isGdsSpillEnabled: Boolean = get(GDS_SPILL)

  lazy val hasNans: Boolean = get(HAS_NANS)

  lazy val gpuTargetBatchSizeBytes: Long = get(GPU_BATCH_SIZE_BYTES)

  lazy val isFloatAggEnabled: Boolean = get(ENABLE_FLOAT_AGG)

  lazy val decimalTypeEnabled: Boolean = get(DECIMAL_TYPE_ENABLED)

  lazy val explain: String = get(EXPLAIN)

  lazy val isImprovedTimestampOpsEnabled: Boolean = get(IMPROVED_TIMESTAMP_OPS)

  lazy val maxReadBatchSizeRows: Int = get(MAX_READER_BATCH_SIZE_ROWS)

  lazy val maxReadBatchSizeBytes: Long = get(MAX_READER_BATCH_SIZE_BYTES)

  lazy val parquetDebugDumpPrefix: String = get(PARQUET_DEBUG_DUMP_PREFIX)

  lazy val orcDebugDumpPrefix: String = get(ORC_DEBUG_DUMP_PREFIX)

  lazy val hashAggReplaceMode: String = get(HASH_AGG_REPLACE_MODE)

  lazy val partialMergeDistinctEnabled: Boolean = get(PARTIAL_MERGE_DISTINCT_ENABLED)

  lazy val enableReplaceSortMergeJoin: Boolean = get(ENABLE_REPLACE_SORTMERGEJOIN)

  lazy val enableHashOptimizeSort: Boolean = get(ENABLE_HASH_OPTIMIZE_SORT)

  lazy val isCastFloatToDecimalEnabled: Boolean = get(ENABLE_CAST_FLOAT_TO_DECIMAL)

  lazy val isCastFloatToStringEnabled: Boolean = get(ENABLE_CAST_FLOAT_TO_STRING)

  lazy val isCastStringToTimestampEnabled: Boolean = get(ENABLE_CAST_STRING_TO_TIMESTAMP)

  lazy val isCastStringToIntegerEnabled: Boolean = get(ENABLE_CAST_STRING_TO_INTEGER)

  lazy val isCastStringToFloatEnabled: Boolean = get(ENABLE_CAST_STRING_TO_FLOAT)

  lazy val isCastFloatToIntegralTypesEnabled: Boolean = get(ENABLE_CAST_FLOAT_TO_INTEGRAL_TYPES)

  lazy val isCsvTimestampEnabled: Boolean = get(ENABLE_CSV_TIMESTAMPS)

  lazy val isParquetEnabled: Boolean = get(ENABLE_PARQUET)

  lazy val isParquetPerFileReadEnabled: Boolean =
    ParquetReaderType.withName(get(PARQUET_READER_TYPE)) == ParquetReaderType.PERFILE

  lazy val isParquetAutoReaderEnabled: Boolean =
    ParquetReaderType.withName(get(PARQUET_READER_TYPE)) == ParquetReaderType.AUTO

  lazy val isParquetCoalesceFileReadEnabled: Boolean = isParquetAutoReaderEnabled ||
    ParquetReaderType.withName(get(PARQUET_READER_TYPE)) == ParquetReaderType.COALESCING

  lazy val isParquetMultiThreadReadEnabled: Boolean = isParquetAutoReaderEnabled ||
    ParquetReaderType.withName(get(PARQUET_READER_TYPE)) == ParquetReaderType.MULTITHREADED

  lazy val parquetMultiThreadReadNumThreads: Int = get(PARQUET_MULTITHREAD_READ_NUM_THREADS)

  lazy val maxNumParquetFilesParallel: Int = get(PARQUET_MULTITHREAD_READ_MAX_NUM_FILES_PARALLEL)

  lazy val isParquetReadEnabled: Boolean = get(ENABLE_PARQUET_READ)

  lazy val isParquetWriteEnabled: Boolean = get(ENABLE_PARQUET_WRITE)

  lazy val isOrcEnabled: Boolean = get(ENABLE_ORC)

  lazy val isOrcReadEnabled: Boolean = get(ENABLE_ORC_READ)

  lazy val isOrcWriteEnabled: Boolean = get(ENABLE_ORC_WRITE)

  lazy val isCsvEnabled: Boolean = get(ENABLE_CSV)

  lazy val isCsvReadEnabled: Boolean = get(ENABLE_CSV_READ)

  lazy val shuffleTransportEnabled: Boolean = get(SHUFFLE_TRANSPORT_ENABLE)

  lazy val shuffleTransportClassName: String = get(SHUFFLE_TRANSPORT_CLASS_NAME)

  lazy val shuffleTransportMaxReceiveInflightBytes: Long = get(
    SHUFFLE_TRANSPORT_MAX_RECEIVE_INFLIGHT_BYTES)

  lazy val shuffleUcxUseWakeup: Boolean = get(SHUFFLE_UCX_USE_WAKEUP)

  lazy val shuffleUcxMgmtHost: String = get(SHUFFLE_UCX_MGMT_SERVER_HOST)

  lazy val shuffleUcxBounceBuffersSize: Long = get(SHUFFLE_UCX_BOUNCE_BUFFERS_SIZE)

  lazy val shuffleUcxDeviceBounceBuffersCount: Int = get(SHUFFLE_UCX_BOUNCE_BUFFERS_DEVICE_COUNT)

  lazy val shuffleUcxHostBounceBuffersCount: Int = get(SHUFFLE_UCX_BOUNCE_BUFFERS_HOST_COUNT)

  lazy val shuffleMaxClientThreads: Int = get(SHUFFLE_MAX_CLIENT_THREADS)

  lazy val shuffleMaxClientTasks: Int = get(SHUFFLE_MAX_CLIENT_TASKS)

  lazy val shuffleClientThreadKeepAliveTime: Int = get(SHUFFLE_CLIENT_THREAD_KEEPALIVE)

  lazy val shuffleMaxServerTasks: Int = get(SHUFFLE_MAX_SERVER_TASKS)

  lazy val shuffleMaxMetadataSize: Long = get(SHUFFLE_MAX_METADATA_SIZE)

  lazy val shuffleCompressionCodec: String = get(SHUFFLE_COMPRESSION_CODEC)

  lazy val shuffleCompressionMaxBatchMemory: Long = get(SHUFFLE_COMPRESSION_MAX_BATCH_MEMORY)

  lazy val shimsProviderOverride: Option[String] = get(SHIMS_PROVIDER_OVERRIDE)

  lazy val cudfVersionOverride: Boolean = get(CUDF_VERSION_OVERRIDE)

  lazy val allowDisableEntirePlan: Boolean = get(ALLOW_DISABLE_ENTIRE_PLAN)

  lazy val useArrowCopyOptimization: Boolean = get(USE_ARROW_OPT)

  lazy val getCloudSchemes: Option[Seq[String]] = get(CLOUD_SCHEMES)

  lazy val getAlluxioPathsToReplace: Option[Seq[String]] = get(ALLUXIO_PATHS_REPLACE)

  def isOperatorEnabled(key: String, incompat: Boolean, isDisabledByDefault: Boolean): Boolean = {
    val default = !(isDisabledByDefault || incompat) || (incompat && isIncompatEnabled)
    conf.get(key).map(toBoolean(_, key)).getOrElse(default)
  }
}<|MERGE_RESOLUTION|>--- conflicted
+++ resolved
@@ -927,11 +927,7 @@
         |On startup use: `--conf [conf key]=[conf value]`. For example:
         |
         |```
-<<<<<<< HEAD
         |${SPARK_HOME}/bin/spark --jars 'rapids-4-spark_2.12-0.5.0-SNAPSHOT.jar,cudf-0.19-SNAPSHOT-cuda10-1.jar' \
-=======
-        |${SPARK_HOME}/bin/spark --jars 'rapids-4-spark_2.12-0.4.0.jar,cudf-0.18-cuda10-1.jar' \
->>>>>>> de00b8a2
         |--conf spark.plugins=com.nvidia.spark.SQLPlugin \
         |--conf spark.rapids.sql.incompatibleOps.enabled=true
         |```
