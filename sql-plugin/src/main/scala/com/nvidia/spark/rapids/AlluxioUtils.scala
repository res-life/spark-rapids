/*
 * Copyright (c) 2022, NVIDIA CORPORATION.
 *
 * Licensed under the Apache License, Version 2.0 (the "License");
 * you may not use this file except in compliance with the License.
 * You may obtain a copy of the License at
 *
 *     http://www.apache.org/licenses/LICENSE-2.0
 *
 * Unless required by applicable law or agreed to in writing, software
 * distributed under the License is distributed on an "AS IS" BASIS,
 * WITHOUT WARRANTIES OR CONDITIONS OF ANY KIND, either express or implied.
 * See the License for the specific language governing permissions and
 * limitations under the License.
 */

package com.nvidia.spark.rapids

import java.io.FileNotFoundException

<<<<<<< HEAD
=======
import scala.collection.JavaConverters._
import scala.collection.mutable
import scala.io.BufferedSource
>>>>>>> b8c4f364
import scala.util.control.NonFatal

import org.apache.hadoop.conf.Configuration
import org.apache.hadoop.fs.Path

import org.apache.spark.internal.Logging
import org.apache.spark.sql.RuntimeConfig
import org.apache.spark.sql.catalyst.expressions.{Expression, PlanExpression}
import org.apache.spark.sql.execution.datasources.{CatalogFileIndex, FileIndex, HadoopFsRelation, InMemoryFileIndex, PartitionDirectory, PartitionedFile, PartitionSpec}
import org.apache.spark.sql.execution.datasources.rapids.GpuPartitioningUtils

/*
 * Utilities for using Alluxio with the plugin for reading.
 * Currently we only support Alluxio with the Datasource v1 Parquet reader.
 * We currently support 2 different replacement algorithms:
 *    CONVERT_TIME: this replaces the file path when we convert a FileSourceScanExec to
 *      a GpuFileSourceScanExec. This will create an entirely new FileIndex and potentially
 *      has to re-infer the partitioning if its not a FileIndex type we know. So this can
 *      cause an extra list leaf files which for many files will run another job and thus
 *      has additional overhead. This will update the file locations to be the
 *      Alluxio specific ones if the data is already cached. In order to support the
 *      input_file_name functionality we have to convert the alluxio:// path back to its
 *      original url when we go to actually read the file.
 *    TASK_TIME: this replaces the file path as late as possible on the task side when
 *      we actually go to read the file. This makes is so that the original non-Alluxio
 *      path gets reported for the input_file_name properly without having to convert
 *      paths back to the original. This also has the benefit that it can be more performant
 *      if it doesn't have to do the extra list leaf files, but you don't get the
 *      locality information updated. So for small Alluxio clusters or with Spark
 *      clusters short on task slots this may be a better fit.
 *
 * The way we do the actual replacement algorithm differs depending on the file reader
 * type we use: PERFILE, COALESCING or MULTITHREADED.
 * PERFILE is not supported with Alluxio due to not easily being able to fix up
 * input_file_name. We could but would require copying the FileScanRDD so skip for now.
 * The COALESCING reader is not support when input_file_name is requested so it falls
 * back to the MULTITHREADED reader if that is used, when input_file_name is not requested,
 * we replace the paths properly based on the replacement algorithm and don't have to worry
 * about calculating the original path.  The MULTITHREADED reader supports input_file_name
 * so it handles calculating the original file path in the case of the convert time algorithm.
 * In order to do the replacement at task time and to output the original path for convert
 * time, we need to have a mapping of the original scheme to the alluxio scheme. This has been
 * made a parameter to many of the readers. With auto mount and task time replacement,
 * we make a pass through the files on the driver side in GpuFileSourceScanExec in order to
 * do the mounting before the tasks try to access alluxio.
 * Note that Delta Lake uses the input_file_name functionality to do things like
 * Updates and Deletes and will fail if the path has the alluxio:// in it.
 *
 * Below we support 2 configs to turn on Alluxio, we have the automount which uses a regex
 * to replace paths and then we have the config that specifies direct paths to replace and
 * user has to manually mount those.
 */
object AlluxioUtils extends Logging with Arm {
  private val checkedAlluxioPath = scala.collection.mutable.HashSet[String]()
  private val ALLUXIO_SCHEME = "alluxio://"
  private val mountedBuckets: scala.collection.mutable.Map[String, String] =
    scala.collection.mutable.Map()
  private var alluxioMasterHost: Option[String] = None
  private var alluxioMasterPort: Option[Int] = None
  private var alluxioMasterHostAndPort: Option[String] = None
  private var alluxioPathsToReplaceMap: Option[Map[String, String]] = None
  private var alluxioBucketRegex: Option[String] = None
  private var isInitReplaceMap: Boolean = false
  private var isInitMountPointsForAutoMount: Boolean = false
  private var alluxioFS: AlluxioFS = new AlluxioFS()
  private var alluxioMasterAndPortReader = new AlluxioMasterAndPortReader()

  private def checkAlluxioMounted(
      hadoopConfiguration: Configuration,
      alluxio_path: String): Unit = {
    this.synchronized {
      if (!checkedAlluxioPath.contains(alluxio_path)) {
        val path = new Path(alluxio_path)
        val fs = path.getFileSystem(hadoopConfiguration)
        if (!fs.exists(path)) {
          throw new FileNotFoundException(
            s"Alluxio path $alluxio_path does not exist, maybe forgot to mount it")
        }
        logDebug(s"Alluxio path $alluxio_path is mounted")
        checkedAlluxioPath.add(alluxio_path)
      } else {
        logDebug(s"Alluxio path $alluxio_path already mounted")
      }
    }
  }

  // Default to read from /opt/alluxio-2.8.0 if not setting ALLUXIO_HOME
  private def readAlluxioMasterAndPort: (String, String) = {
<<<<<<< HEAD
    alluxioMasterAndPortReader.readAlluxioMasterAndPort()
=======
    var buffered_source: BufferedSource = null
    try {
      buffered_source = scala.io.Source.fromFile(alluxioHome + "/conf/alluxio-site.properties")
      val prop : Properties = new Properties()
      prop.load(buffered_source.bufferedReader())
      val alluxio_master = prop.getProperty("alluxio.master.hostname")
      val alluxio_port = prop.getProperty("alluxio.master.rpc.port", "19998")
      (alluxio_master, alluxio_port)
    } catch {
      case _: FileNotFoundException =>
        throw new RuntimeException(s"Not found Alluxio config in " +
          s"$alluxioHome/conf/alluxio-site.properties, " +
          "please check if ALLUXIO_HOME is set correctly")
    } finally {
      if (buffered_source != null) buffered_source.close
    }
>>>>>>> b8c4f364
  }

  // Read out alluxio.master.hostname, alluxio.master.rpc.port
  // from Alluxio's conf alluxio-site.properties
  // We require an environment variable "ALLUXIO_HOME"
  // This function will only read once from ALLUXIO/conf.
  private def initAlluxioInfo(conf: RapidsConf, hadoopConf: Configuration,
      runtimeConf: RuntimeConfig): Unit = {
    this.synchronized {
      // left outside isInit to allow changing at runtime
      AlluxioCfgUtils.checkAlluxioNotSupported(conf)

      if (AlluxioCfgUtils.isConfiguredReplacementMap(conf)) {
        // replace-map is enabled, if set this will invalid the auto-mount
        if (!isInitReplaceMap) {
          alluxioPathsToReplaceMap = getReplacementMapOption(conf)
          isInitReplaceMap = true
        }
      } else if (conf.getAlluxioAutoMountEnabled) {
        // auto-mount is enabled
        if (!isInitMountPointsForAutoMount) {
          val (alluxioMasterHostStr, alluxioMasterPortStr) = readAlluxioMasterAndPort

          alluxioMasterHost = Some(alluxioMasterHostStr)
          alluxioMasterPort = Some(alluxioMasterPortStr.toInt)
          alluxioMasterHostAndPort = Some(alluxioMasterHostStr + ":" + alluxioMasterPortStr)
          alluxioBucketRegex = Some(conf.getAlluxioBucketRegex)
          // load mounted point by call Alluxio client.
          try {
            val (access_key, secret_key) = getKeyAndSecret(hadoopConf, runtimeConf)
<<<<<<< HEAD
            // get existing mount points
            val mountPoints = alluxioFS.setHostAndPort(alluxioMasterHost, alluxioMasterPort)
              .setUserAndKeys(conf.getAlluxioUser, access_key, secret_key)
              .getExistingMountPoints()

            mountPoints.foreach { case (alluxioPath, s3Path) =>
              mountedBuckets(alluxioPath) = s3Path
              logInfo(s"Found mounted bucket $s3Path to $alluxioPath")
=======
            val clientConf = getS3ClientConf(conf.getAlluxioUser, access_key, secret_key)
            // get s3 mount points by alluxio client
            withResource(alluxio.client.file.FileSystem.Factory.create(clientConf)) { fs =>
              val mountPoints = getExistS3MountPoints(fs)
              mountPoints.foreach { case (alluxioPath, mountPoint) =>
                val s3Path = mountPoint.getUfsUri
                // record map info from alluxio path to s3 path
                mountedBuckets(alluxioPath) = s3Path
                logInfo(s"Found mounted bucket $s3Path to $alluxioPath")
              }
>>>>>>> b8c4f364
            }
          } catch {
            case NonFatal(e) => logWarning(s"Failed to get alluxio mount table", e)
          }
          isInitMountPointsForAutoMount = true
        }
      } else {
        // disabled Alluxio feature, do nothing
      }
    }
  }

  // The path should be like s3://bucket/... or s3a://bucket/...
  private def getSchemeAndBucketFromPath(path: String): (String, String) = {
    val i = path.split("://")
    val scheme = i(0)
    if (i.length <= 1) {
      throw new RuntimeException(s"path $path is not expected for Alluxio auto mount")
    }
    val bucket = i(1).split("/")(0)
    (scheme + "://", bucket)
  }

<<<<<<< HEAD
=======
  private def getS3ClientConf(
      alluxioUser: String,
      s3AccessKey: Option[String],
      s3SecretKey: Option[String]): InstancedConfiguration = {
    val p = new AlluxioProperties()
    s3AccessKey.foreach(access => p.set(PropertyKey.S3A_ACCESS_KEY, access))
    s3SecretKey.foreach(secret => p.set(PropertyKey.S3A_SECRET_KEY, secret))
    alluxioMasterHost.foreach(host => p.set(PropertyKey.MASTER_HOSTNAME, host))
    alluxioMasterPort.foreach(port => p.set(PropertyKey.MASTER_RPC_PORT, port))
    p.set(PropertyKey.SECURITY_LOGIN_USERNAME, alluxioUser)
    new InstancedConfiguration(p)
  }

  private def getExistS3MountPoints(
      fs: alluxio.client.file.FileSystem): mutable.Map[String, MountPointInfo] = {
    // get s3 mount points by alluxio client
    val mountTable = fs.getMountTable
    mountTable.asScala.filter { case (_, mountPoint) =>
      // checked the alluxio code, the type should be s3
      // anyway let's keep both of them
      mountPoint.getUfsType == "s3" || mountPoint.getUfsType == "s3a"
    }
  }

>>>>>>> b8c4f364
  // path is like "s3://foo/test...", it mounts bucket "foo" by calling the alluxio CLI
  // And we'll append --option to set access_key and secret_key if existing.
  // Suppose the key doesn't exist when using like Databricks's instance profile
  private def autoMountBucket(alluxioUser: String, scheme: String, bucket: String,
      s3AccessKey: Option[String], s3SecretKey: Option[String]): Unit = {

    // to match the output of alluxio fs mount, append / to remote_path
    // and add / before bucket name for absolute path in Alluxio
    val remote_path = scheme + bucket + "/"
    val local_bucket = "/" + bucket
    this.synchronized {
      if (!mountedBuckets.contains(local_bucket)) {
        try {
<<<<<<< HEAD
          // not mount yet, call mount command
          // we only support s3 or s3a bucket for now.
          // To support other cloud storage,
          // we need to support credential parameters for the others
          alluxioFS.setHostAndPort(alluxioMasterHost, alluxioMasterPort)
            .setUserAndKeys(alluxioUser, s3AccessKey, s3SecretKey)
            .mount(local_bucket, remote_path)
          logInfo(s"Mounted bucket $remote_path to $local_bucket in Alluxio")
          mountedBuckets(local_bucket) = remote_path
=======
          withResource(alluxio.client.file.FileSystem.Factory.create(conf)) { fs =>
            // not mount yet, call mount command
            // we only support s3 or s3a bucket for now.
            // To support other cloud storage,
            // we need to support credential parameters for the others
            val mountOptionsBuilder = MountPOptions.newBuilder().setReadOnly(true)
            s3AccessKey.foreach(e => mountOptionsBuilder.putProperties("s3a.accessKeyId", e))
            s3SecretKey.foreach(e => mountOptionsBuilder.putProperties("s3a.secretKey", e))
            // mount new bucket
            fs.mount(new AlluxioURI(local_bucket), new AlluxioURI(remote_path),
              mountOptionsBuilder.build())
            logInfo(s"Mounted bucket $remote_path to $local_bucket in Alluxio")
            mountedBuckets(local_bucket) = remote_path
          }
>>>>>>> b8c4f364
        } catch {
          case NonFatal(e) =>
            throw new RuntimeException(s"Mount bucket $remote_path to $local_bucket failed", e)
        }
      } else if (mountedBuckets(local_bucket).equals(remote_path)) {
        logDebug(s"Already mounted bucket $remote_path to $local_bucket in Alluxio")
      } else {
        throw new RuntimeException(s"Found a same bucket name in $remote_path " +
          s"and ${mountedBuckets(local_bucket)}")
      }
    }
  }

  // first try to get fs.s3a.access.key from spark config
  // second try to get from environment variables
  private def getKeyAndSecret(
      hadoopConfiguration: Configuration,
      runtimeConf: RuntimeConfig): (Option[String], Option[String]) = {
    val hadoopAccessKey =
      hadoopConfiguration.get("fs.s3a.access.key")
    val hadoopSecretKey =
      hadoopConfiguration.get("fs.s3a.secret.key")
    if (hadoopAccessKey != null && hadoopSecretKey != null) {
      (Some(hadoopAccessKey), Some(hadoopSecretKey))
    } else {
      val accessKey = runtimeConf.getOption("spark.hadoop.fs.s3a.access.key")
      val secretKey = runtimeConf.getOption("spark.hadoop.fs.s3a.secret.key")
      if (accessKey.isDefined && secretKey.isDefined) {
        (accessKey, secretKey)
      } else {
        val envAccessKey = scala.util.Properties.envOrNone("AWS_ACCESS_KEY_ID")
        val envSecretKey = scala.util.Properties.envOrNone("AWS_ACCESS_SECRET_KEY")
        (envAccessKey, envSecretKey)
      }
    }
  }

  private def replaceSchemeWithAlluxio(file: String, scheme: String, masterPort: String): String = {
    // replace s3://foo/.. to alluxio://alluxioMasterHostAndPort/foo/...
    val newFile = file.replaceFirst(scheme, ALLUXIO_SCHEME + masterPort + "/")
    logDebug(s"Replace $file to $newFile")
    newFile
  }

  private def genFuncForPathReplacement(
      replaceMapOption: Option[Map[String, String]])
  : Option[Path => AlluxioPathReplaceConvertTime] = {
    if (replaceMapOption.isDefined) {
      Some((f: Path) => {
        val pathStr = f.toString
        val matchedSet = replaceMapOption.get.filter(a => pathStr.startsWith(a._1))
        if (matchedSet.size > 1) {
          // never reach here since replaceMap is a Map
          throw new IllegalArgumentException(s"Found ${matchedSet.size} same replacing rules " +
            s"from ${RapidsConf.ALLUXIO_PATHS_REPLACE.key} which requires only 1 rule " +
            s"for each file path")
        } else if (matchedSet.size == 1) {
          val res = AlluxioPathReplaceConvertTime(
            new Path(pathStr.replaceFirst(matchedSet.head._1, matchedSet.head._2)),
            Some(matchedSet.head._1))
          logDebug(s"Specific path replacement, replacing paths with: $res")
          res
        } else {
          AlluxioPathReplaceConvertTime(f, None)
        }
      })
    } else {
      None
    }
  }

  private def genFuncForAutoMountReplacement(
      alluxioUser: String,
      runtimeConf: RuntimeConfig,
      hadoopConf: Configuration): Option[Path => AlluxioPathReplaceConvertTime] = {
    assert(alluxioMasterHostAndPort.isDefined)
    assert(alluxioBucketRegex.isDefined)

    Some((f: Path) => {
      val pathStr = f.toString
      val res = if (pathStr.matches(alluxioBucketRegex.get)) {
        val (access_key, secret_key) = getKeyAndSecret(hadoopConf, runtimeConf)
        val (scheme, bucket) = getSchemeAndBucketFromPath(pathStr)
        autoMountBucket(alluxioUser, scheme, bucket, access_key, secret_key)
        AlluxioPathReplaceConvertTime(
          new Path(replaceSchemeWithAlluxio(pathStr, scheme, alluxioMasterHostAndPort.get)),
          Some(scheme))
      } else {
        AlluxioPathReplaceConvertTime(f, None)
      }
      logDebug(s"Automount replacing paths: $res")
      res
    })
  }

  // Contains the file string to read and contains a boolean indicating if the
  // path was updated to an alluxio:// path.
  private case class AlluxioPathReplaceTaskTime(fileStr: String, wasReplaced: Boolean)

  // Contains the file Path to read and optionally contains the prefix of the original path.
  // The original path is needed when using the input_file_name option with the reader so
  // it reports the original path and not the alluxio version
  case class AlluxioPathReplaceConvertTime(filePath: Path, origPrefix: Option[String])

  // Replaces the file name with Alluxio one if it matches.
  // Returns a tuple with the file path and whether or not it replaced the
  // scheme with the Alluxio one.
  private def genFuncForTaskTimeReplacement(pathsToReplace: Map[String, String])
  : String => AlluxioPathReplaceTaskTime = {
    (pathStr: String) => {
      // pathsToReplace contain strings of exact paths to replace
      val matchedSet = pathsToReplace.filter { case (pattern, _) => pathStr.startsWith(pattern) }
      if (matchedSet.size > 1) {
        // never reach here since replaceMap is a Map
        throw new IllegalArgumentException(s"Found ${matchedSet.size} same replacing rules " +
          s"from ${RapidsConf.ALLUXIO_PATHS_REPLACE.key} which requires only 1 rule " +
          s"for each file path")
      } else if (matchedSet.size == 1) {
        AlluxioPathReplaceTaskTime(
          pathStr.replaceFirst(matchedSet.head._1, matchedSet.head._2), wasReplaced = true)
      } else {
        AlluxioPathReplaceTaskTime(pathStr, wasReplaced = false)
      }
    }
  }

  private def getReplacementMapOption(conf: RapidsConf): Option[Map[String, String]] = {
    val alluxioPathsReplace: Option[Seq[String]] = conf.getAlluxioPathsToReplace
    // alluxioPathsReplace: Seq("key->value", "key1->value1")
    // turn the rules to the Map with eg
    // { s3://foo -> alluxio://0.1.2.3:19998/foo,
    //   gs://bar -> alluxio://0.1.2.3:19998/bar }
    if (alluxioPathsReplace.isDefined) {
      alluxioPathsReplace.map(rules => {
        rules.map(rule => {
          val split = rule.split("->")
          if (split.size == 2) {
            split(0).trim -> split(1).trim
          } else {
            throw new IllegalArgumentException(s"Invalid setting for " +
              s"${RapidsConf.ALLUXIO_PATHS_REPLACE.key}")
          }
        }).toMap
      })
    } else {
      None
    }
  }

  private def getReplacementFunc(
      conf: RapidsConf,
      runtimeConf: RuntimeConfig,
      hadoopConf: Configuration): Option[Path => AlluxioPathReplaceConvertTime] = {
    if (conf.getAlluxioPathsToReplace.isDefined) {
      genFuncForPathReplacement(alluxioPathsToReplaceMap)
    } else if (conf.getAlluxioAutoMountEnabled) {
      genFuncForAutoMountReplacement(conf.getAlluxioUser, runtimeConf, hadoopConf)
    } else {
      None
    }
  }

  // assumes Alluxio directories already mounted at this point
  def updateFilesTaskTimeIfAlluxio(
      origFiles: Array[PartitionedFile],
      alluxioPathReplacementMap: Option[Map[String, String]])
  : Array[PartitionedFileInfoOptAlluxio] = {
    val res: Array[PartitionedFileInfoOptAlluxio] =
      alluxioPathReplacementMap.map { pathsToReplace =>
        replacePathInPartitionFileTaskTimeIfNeeded(pathsToReplace, origFiles)
      }.getOrElse(origFiles.map(PartitionedFileInfoOptAlluxio(_, None)))
    logDebug(s"Updated files at TASK_TIME for Alluxio: ${res.mkString(",")}")
    res
  }

  // Replaces the path if needed and returns the replaced path and optionally the
  // original file if it replaced the scheme with an Alluxio scheme.
  private def replacePathInPartitionFileTaskTimeIfNeeded(
      pathsToReplace: Map[String, String],
      files: Array[PartitionedFile]): Array[PartitionedFileInfoOptAlluxio] = {
    val replaceFunc = genFuncForTaskTimeReplacement(pathsToReplace)

    files.map { file =>
      val replacedFileInfo = replaceFunc(file.filePath)
      if (replacedFileInfo.wasReplaced) {
        logDebug(s"TASK_TIME replaced ${file.filePath} with ${replacedFileInfo.fileStr}")
        PartitionedFileInfoOptAlluxio(PartitionedFile(file.partitionValues,
          replacedFileInfo.fileStr, file.start, file.length),
          Some(file))
      } else {
        PartitionedFileInfoOptAlluxio(file, None)
      }
    }
  }

  // if auto-mount, use this to check if need replacements
  def autoMountIfNeeded(
      conf: RapidsConf,
      pds: Seq[PartitionDirectory],
      hadoopConf: Configuration,
      runtimeConf: RuntimeConfig): Option[Map[String, String]] = {
    val alluxioAutoMountEnabled = conf.getAlluxioAutoMountEnabled
    initAlluxioInfo(conf, hadoopConf, runtimeConf)
    if (alluxioAutoMountEnabled) {
      val (access_key, secret_key) = getKeyAndSecret(hadoopConf, runtimeConf)
      val replacedSchemes = pds.flatMap { pd =>
        pd.files.map(_.getPath.toString).flatMap { file =>
          if (file.matches(alluxioBucketRegex.get)) {
            val (scheme, bucket) = getSchemeAndBucketFromPath(file)
            autoMountBucket(conf.getAlluxioUser, scheme, bucket, access_key, secret_key)
            Some(scheme)
          } else {
            None
          }
        }
      }
      if (replacedSchemes.nonEmpty) {
        Some(replacedSchemes.map(_ -> (ALLUXIO_SCHEME + alluxioMasterHostAndPort.get + "/")).toMap)
      } else {
        None
      }
    } else {
      None
    }
  }

  // If specified replace map, use this to check if need replacements
  def checkIfNeedsReplaced(
      conf: RapidsConf,
      pds: Seq[PartitionDirectory],
      hadoopConf: Configuration,
      runtimeConf: RuntimeConfig): Option[Map[String, String]] = {
    initAlluxioInfo(conf, hadoopConf, runtimeConf)
    val anyToReplace = pds.exists { pd =>
      pd.files.map(_.getPath.toString).exists { file =>
        val matchedSet = alluxioPathsToReplaceMap.get.filter(a => file.startsWith(a._1))
        if (matchedSet.size > 1) {
          // never reach here since replaceMap is a Map
          throw new IllegalArgumentException(s"Found ${matchedSet.size} same replacing rules " +
            s"from ${RapidsConf.ALLUXIO_PATHS_REPLACE.key} which requires only 1 rule " +
            s"for each file path")
        } else if (matchedSet.size == 1) {
          true
        } else {
          false
        }
      }
    }
    if (anyToReplace) {
      alluxioPathsToReplaceMap
    } else {
      None
    }
  }

  // reverse the replacePathIfNeeded, returns a tuple of the file passed in and then if it
  // was replaced the original file
  def getOrigPathFromReplaced(pfs: Array[PartitionedFile],
      pathsToReplace: Map[String, String]): Array[PartitionedFileInfoOptAlluxio] = {
    pfs.map { pf =>
      val file = pf.filePath
      // pathsToReplace contain strings of exact paths to replace
      val matchedSet = pathsToReplace.filter { case (_, alluxioPattern) =>
        file.startsWith(alluxioPattern)
      }
      if (matchedSet.size > 1) {
        // never reach here since replaceMap is a Map
        throw new IllegalArgumentException(s"Found ${matchedSet.size} same replacing rules " +
          s"from ${RapidsConf.ALLUXIO_PATHS_REPLACE.key} which requires only 1 rule " +
          s"for each file path")
      } else if (matchedSet.size == 1) {
        val replacedFile = file.replaceFirst(matchedSet.head._2, matchedSet.head._1)
        logDebug(s"getOrigPath replacedFile: $replacedFile")
        PartitionedFileInfoOptAlluxio(pf,
          Some(PartitionedFile(pf.partitionValues, replacedFile, pf.start, file.length)))
      } else {
        PartitionedFileInfoOptAlluxio(pf, None)
      }
    }
  }

  // This is used when replacement algorithm is CONVERT_TIME and causes
  // a new lookup on the alluxio files. For unknown FileIndex types it can
  // also cause us to have to infer the partitioning again.
  def replacePathIfNeeded(
      conf: RapidsConf,
      relation: HadoopFsRelation,
      partitionFilters: Seq[Expression],
      dataFilters: Seq[Expression]): (FileIndex, Option[Map[String, String]]) = {
    val hadoopConf = relation.sparkSession.sparkContext.hadoopConfiguration
    val runtimeConf = relation.sparkSession.conf
    initAlluxioInfo(conf, hadoopConf, runtimeConf)
    val replaceFunc = getReplacementFunc(conf, runtimeConf, hadoopConf)

    val (location, allReplacedPrefixes) = if (replaceFunc.isDefined) {
      def replacePathsInPartitionSpec(spec: PartitionSpec): (PartitionSpec, Seq[String]) = {
        val partitionsWithPathsReplaced = spec.partitions.map { p =>
          val replacedPathAndPrefix = replaceFunc.get(p.path)
          (org.apache.spark.sql.execution.datasources.PartitionPath(p.values,
            replacedPathAndPrefix.filePath),
            replacedPathAndPrefix.origPrefix)
        }
        val paths = partitionsWithPathsReplaced.map(_._1)
        val replacedPrefixes = partitionsWithPathsReplaced.flatMap(_._2)
        (PartitionSpec(spec.partitionColumns, paths), replacedPrefixes)
      }

      def createNewFileIndexWithPathsReplaced(
          spec: PartitionSpec,
          rootPaths: Seq[Path]): (InMemoryFileIndex, Seq[String]) = {
        val (specAdjusted, replacedPrefixes) = replacePathsInPartitionSpec(spec)
        val replacedPathsAndIndicator = rootPaths.map(replaceFunc.get)
        val replacedPaths = replacedPathsAndIndicator.map(_.filePath)
        val didReplaceAnyRoots = replacedPathsAndIndicator.flatMap(_.origPrefix)
        val fi = new InMemoryFileIndex(
          relation.sparkSession,
          replacedPaths,
          relation.options,
          Option(relation.dataSchema),
          userSpecifiedPartitionSpec = Some(specAdjusted))
        (fi, didReplaceAnyRoots ++ replacedPrefixes)
      }

      // Before this change https://github.com/NVIDIA/spark-rapids/pull/6806,
      // if we know the type of file index, try to reuse as much of the existing
      // FileIndex as we can to keep from having to recalculate it and potentially
      // mess it up. But this causes always reading old files, see the issue of this PR.
      //
      // Now, because we have the Task time replacement algorithm,
      // just fall back to inferring partitioning for all FileIndex types except
      // CatalogFileIndex.
      // We use this approach to handle all the file index types for all CSPs like Databricks.
      relation.location match {
        case cfi: CatalogFileIndex =>
          logDebug("Handling CatalogFileIndex")
          val memFI = cfi.filterPartitions(Nil)
          createNewFileIndexWithPathsReplaced(memFI.partitionSpec(), memFI.rootPaths)
        case _ =>
          logDebug(s"Handling file index type: ${relation.location.getClass}")

          // With the base Spark FileIndex type we don't know how to modify it to
          // just replace the paths so we have to try to recompute.
          def isDynamicPruningFilter(e: Expression): Boolean =
            e.find(_.isInstanceOf[PlanExpression[_]]).isDefined

          val partitionDirs = relation.location.listFiles(
            partitionFilters.filterNot(isDynamicPruningFilter), dataFilters)

          // replace all of input files
          val inputFilesAndDidReplace = partitionDirs.flatMap(partitionDir => {
            partitionDir.files.map(f => replaceFunc.get(f.getPath))
          })
          val inputFiles = inputFilesAndDidReplace.map(_.filePath)
          val didReplaceAny = inputFilesAndDidReplace.flatMap(_.origPrefix)

          // replace all of rootPaths which are already unique
          val rootPathsAndDidReplace = relation.location.rootPaths.map(replaceFunc.get)
          val rootPaths = rootPathsAndDidReplace.map(_.filePath)
          val rootPathsDidReplace = rootPathsAndDidReplace.flatMap(_.origPrefix)

          // check the alluxio paths in root paths exist or not
          // throw out an exception to stop the job when any of them is not mounted
          if (alluxioPathsToReplaceMap.isDefined) {
            rootPaths.foreach { rootPath =>
              alluxioPathsToReplaceMap.get.values.
                find(value => rootPath.toString.startsWith(value)).
                foreach(matched => checkAlluxioMounted(hadoopConf, matched))
            }
          }

          val parameters: Map[String, String] = relation.options

          // infer PartitionSpec
          val (partitionSpec, replacedBasePath) = GpuPartitioningUtils.inferPartitioning(
            relation.sparkSession,
            rootPaths,
            inputFiles,
            parameters,
            Option(relation.dataSchema),
            replaceFunc.get)

          val allReplacedPrefixes = didReplaceAny ++ rootPathsDidReplace ++ replacedBasePath
          // generate a new InMemoryFileIndex holding paths with alluxio schema
          val fi = new InMemoryFileIndex(
            relation.sparkSession,
            inputFiles,
            parameters,
            Option(relation.dataSchema),
            userSpecifiedPartitionSpec = Some(partitionSpec))
          (fi, allReplacedPrefixes)
      }
    } else {
      (relation.location, Seq.empty)
    }
    val mapIfReplacedPaths = if (allReplacedPrefixes.nonEmpty) {
      // with alluxio.automount.enabled we only have a regex so we need to track
      // the exact schemes we replaced in order to set the input_file_name properly,
      // with the alluxio.pathsToReplace it already contains the exact paths
      if (conf.getAlluxioAutoMountEnabled) {
        Some(allReplacedPrefixes.map(
          _ -> (ALLUXIO_SCHEME + alluxioMasterHostAndPort.get + "/")).toMap)
      } else {
        alluxioPathsToReplaceMap
      }
    } else {
      None
    }
    (location, mapIfReplacedPaths)
  }

<<<<<<< HEAD
  /**
   * For test purpose only
   */
  def setAlluxioFS(alluxioFSMock: AlluxioFS): Unit = {
    alluxioFS = alluxioFSMock
  }

  /**
   * For test purpose only
   */
  def setAlluxioMasterAndPortReader(
      alluxioMasterAndPortReaderMock: AlluxioMasterAndPortReader): Unit = {
    alluxioMasterAndPortReader = alluxioMasterAndPortReaderMock
  }

  /**
   * For test purpose only
   */
  def resetInitInfo(): Unit = {
    isInitReplaceMap = false
    isInitMountPointsForAutoMount = false
    alluxioPathsToReplaceMap = None
    alluxioBucketRegex = None
    mountedBuckets.clear()
    alluxioMasterHost = None
    alluxioMasterPort = None
    alluxioMasterHostAndPort = None
=======
  // If reading large s3 files on a cluster with slower disks, skip using Alluxio.
  def shouldReadDirectlyFromS3(rapidsConf: RapidsConf, pds: Seq[PartitionDirectory]): Boolean = {
    if (!rapidsConf.enableAlluxioSlowDisk) {
      logInfo(s"Skip reading directly from S3 because spark.rapids.alluxio.slow.disk is disabled")
      false
    } else {
      val filesWithoutDir = pds.flatMap(pd => pd.files).filter { file =>
        // skip directory
        !file.isDirectory
      }

      val files = filesWithoutDir.filter { f =>
        /**
         * Determines whether a file should be calculated for the average file size.
         * This is used to filter out some unrelated files,
         * such as transaction log files in the Delta file type.
         * However Delta files has other unrelated
         * files such as old regular parquet files.
         * Limitation: This is not OK for Delta file type, json file type, Avro file type......
         * Currently only care about parquet and orc files.
         * Note: It's hard to extract this into a method, because in Databricks 312 the files in
         * `PartitionDirectory` are in type of
         * `org.apache.spark.sql.execution.datasources.SerializableFileStatus`
         * instead of `org.apache.hadoop.fs.FileStatus`
         */
        f.getPath.getName.endsWith(".parquet") || f.getPath.getName.endsWith(".orc")
      }

      val totalSize = files.map(_.getLen).sum

      val avgSize = if (files.isEmpty) 0 else totalSize / files.length
      if (avgSize > rapidsConf.getAlluxioLargeFileThreshold) {
        // if files are large
        logInfo(s"Reading directly from S3, " +
          s"average file size $avgSize > threshold ${rapidsConf.getAlluxioLargeFileThreshold}")
        true
      } else {
        logInfo(s"Skip reading directly from S3, " +
          s"average file size $avgSize <= threshold ${rapidsConf.getAlluxioLargeFileThreshold}")
        false
      }
    }
>>>>>>> b8c4f364
  }
}<|MERGE_RESOLUTION|>--- conflicted
+++ resolved
@@ -18,12 +18,6 @@
 
 import java.io.FileNotFoundException
 
-<<<<<<< HEAD
-=======
-import scala.collection.JavaConverters._
-import scala.collection.mutable
-import scala.io.BufferedSource
->>>>>>> b8c4f364
 import scala.util.control.NonFatal
 
 import org.apache.hadoop.conf.Configuration
@@ -112,26 +106,7 @@
 
   // Default to read from /opt/alluxio-2.8.0 if not setting ALLUXIO_HOME
   private def readAlluxioMasterAndPort: (String, String) = {
-<<<<<<< HEAD
     alluxioMasterAndPortReader.readAlluxioMasterAndPort()
-=======
-    var buffered_source: BufferedSource = null
-    try {
-      buffered_source = scala.io.Source.fromFile(alluxioHome + "/conf/alluxio-site.properties")
-      val prop : Properties = new Properties()
-      prop.load(buffered_source.bufferedReader())
-      val alluxio_master = prop.getProperty("alluxio.master.hostname")
-      val alluxio_port = prop.getProperty("alluxio.master.rpc.port", "19998")
-      (alluxio_master, alluxio_port)
-    } catch {
-      case _: FileNotFoundException =>
-        throw new RuntimeException(s"Not found Alluxio config in " +
-          s"$alluxioHome/conf/alluxio-site.properties, " +
-          "please check if ALLUXIO_HOME is set correctly")
-    } finally {
-      if (buffered_source != null) buffered_source.close
-    }
->>>>>>> b8c4f364
   }
 
   // Read out alluxio.master.hostname, alluxio.master.rpc.port
@@ -162,27 +137,15 @@
           // load mounted point by call Alluxio client.
           try {
             val (access_key, secret_key) = getKeyAndSecret(hadoopConf, runtimeConf)
-<<<<<<< HEAD
             // get existing mount points
             val mountPoints = alluxioFS.setHostAndPort(alluxioMasterHost, alluxioMasterPort)
               .setUserAndKeys(conf.getAlluxioUser, access_key, secret_key)
               .getExistingMountPoints()
 
             mountPoints.foreach { case (alluxioPath, s3Path) =>
+              // record map info from alluxio path to s3 path
               mountedBuckets(alluxioPath) = s3Path
               logInfo(s"Found mounted bucket $s3Path to $alluxioPath")
-=======
-            val clientConf = getS3ClientConf(conf.getAlluxioUser, access_key, secret_key)
-            // get s3 mount points by alluxio client
-            withResource(alluxio.client.file.FileSystem.Factory.create(clientConf)) { fs =>
-              val mountPoints = getExistS3MountPoints(fs)
-              mountPoints.foreach { case (alluxioPath, mountPoint) =>
-                val s3Path = mountPoint.getUfsUri
-                // record map info from alluxio path to s3 path
-                mountedBuckets(alluxioPath) = s3Path
-                logInfo(s"Found mounted bucket $s3Path to $alluxioPath")
-              }
->>>>>>> b8c4f364
             }
           } catch {
             case NonFatal(e) => logWarning(s"Failed to get alluxio mount table", e)
@@ -206,33 +169,6 @@
     (scheme + "://", bucket)
   }
 
-<<<<<<< HEAD
-=======
-  private def getS3ClientConf(
-      alluxioUser: String,
-      s3AccessKey: Option[String],
-      s3SecretKey: Option[String]): InstancedConfiguration = {
-    val p = new AlluxioProperties()
-    s3AccessKey.foreach(access => p.set(PropertyKey.S3A_ACCESS_KEY, access))
-    s3SecretKey.foreach(secret => p.set(PropertyKey.S3A_SECRET_KEY, secret))
-    alluxioMasterHost.foreach(host => p.set(PropertyKey.MASTER_HOSTNAME, host))
-    alluxioMasterPort.foreach(port => p.set(PropertyKey.MASTER_RPC_PORT, port))
-    p.set(PropertyKey.SECURITY_LOGIN_USERNAME, alluxioUser)
-    new InstancedConfiguration(p)
-  }
-
-  private def getExistS3MountPoints(
-      fs: alluxio.client.file.FileSystem): mutable.Map[String, MountPointInfo] = {
-    // get s3 mount points by alluxio client
-    val mountTable = fs.getMountTable
-    mountTable.asScala.filter { case (_, mountPoint) =>
-      // checked the alluxio code, the type should be s3
-      // anyway let's keep both of them
-      mountPoint.getUfsType == "s3" || mountPoint.getUfsType == "s3a"
-    }
-  }
-
->>>>>>> b8c4f364
   // path is like "s3://foo/test...", it mounts bucket "foo" by calling the alluxio CLI
   // And we'll append --option to set access_key and secret_key if existing.
   // Suppose the key doesn't exist when using like Databricks's instance profile
@@ -246,7 +182,6 @@
     this.synchronized {
       if (!mountedBuckets.contains(local_bucket)) {
         try {
-<<<<<<< HEAD
           // not mount yet, call mount command
           // we only support s3 or s3a bucket for now.
           // To support other cloud storage,
@@ -256,22 +191,6 @@
             .mount(local_bucket, remote_path)
           logInfo(s"Mounted bucket $remote_path to $local_bucket in Alluxio")
           mountedBuckets(local_bucket) = remote_path
-=======
-          withResource(alluxio.client.file.FileSystem.Factory.create(conf)) { fs =>
-            // not mount yet, call mount command
-            // we only support s3 or s3a bucket for now.
-            // To support other cloud storage,
-            // we need to support credential parameters for the others
-            val mountOptionsBuilder = MountPOptions.newBuilder().setReadOnly(true)
-            s3AccessKey.foreach(e => mountOptionsBuilder.putProperties("s3a.accessKeyId", e))
-            s3SecretKey.foreach(e => mountOptionsBuilder.putProperties("s3a.secretKey", e))
-            // mount new bucket
-            fs.mount(new AlluxioURI(local_bucket), new AlluxioURI(remote_path),
-              mountOptionsBuilder.build())
-            logInfo(s"Mounted bucket $remote_path to $local_bucket in Alluxio")
-            mountedBuckets(local_bucket) = remote_path
-          }
->>>>>>> b8c4f364
         } catch {
           case NonFatal(e) =>
             throw new RuntimeException(s"Mount bucket $remote_path to $local_bucket failed", e)
@@ -682,35 +601,6 @@
     (location, mapIfReplacedPaths)
   }
 
-<<<<<<< HEAD
-  /**
-   * For test purpose only
-   */
-  def setAlluxioFS(alluxioFSMock: AlluxioFS): Unit = {
-    alluxioFS = alluxioFSMock
-  }
-
-  /**
-   * For test purpose only
-   */
-  def setAlluxioMasterAndPortReader(
-      alluxioMasterAndPortReaderMock: AlluxioMasterAndPortReader): Unit = {
-    alluxioMasterAndPortReader = alluxioMasterAndPortReaderMock
-  }
-
-  /**
-   * For test purpose only
-   */
-  def resetInitInfo(): Unit = {
-    isInitReplaceMap = false
-    isInitMountPointsForAutoMount = false
-    alluxioPathsToReplaceMap = None
-    alluxioBucketRegex = None
-    mountedBuckets.clear()
-    alluxioMasterHost = None
-    alluxioMasterPort = None
-    alluxioMasterHostAndPort = None
-=======
   // If reading large s3 files on a cluster with slower disks, skip using Alluxio.
   def shouldReadDirectlyFromS3(rapidsConf: RapidsConf, pds: Seq[PartitionDirectory]): Boolean = {
     if (!rapidsConf.enableAlluxioSlowDisk) {
@@ -745,14 +635,43 @@
       if (avgSize > rapidsConf.getAlluxioLargeFileThreshold) {
         // if files are large
         logInfo(s"Reading directly from S3, " +
-          s"average file size $avgSize > threshold ${rapidsConf.getAlluxioLargeFileThreshold}")
+            s"average file size $avgSize > threshold ${rapidsConf.getAlluxioLargeFileThreshold}")
         true
       } else {
         logInfo(s"Skip reading directly from S3, " +
-          s"average file size $avgSize <= threshold ${rapidsConf.getAlluxioLargeFileThreshold}")
+            s"average file size $avgSize <= threshold ${rapidsConf.getAlluxioLargeFileThreshold}")
         false
       }
     }
->>>>>>> b8c4f364
+  }
+
+
+  /**
+   * For test purpose only
+   */
+  def setAlluxioFS(alluxioFSMock: AlluxioFS): Unit = {
+    alluxioFS = alluxioFSMock
+  }
+
+  /**
+   * For test purpose only
+   */
+  def setAlluxioMasterAndPortReader(
+      alluxioMasterAndPortReaderMock: AlluxioMasterAndPortReader): Unit = {
+    alluxioMasterAndPortReader = alluxioMasterAndPortReaderMock
+  }
+
+  /**
+   * For test purpose only
+   */
+  def resetInitInfo(): Unit = {
+    isInitReplaceMap = false
+    isInitMountPointsForAutoMount = false
+    alluxioPathsToReplaceMap = None
+    alluxioBucketRegex = None
+    mountedBuckets.clear()
+    alluxioMasterHost = None
+    alluxioMasterPort = None
+    alluxioMasterHostAndPort = None
   }
 }